#!/usr/bin/env python3
# Used to make sure python find proto files
import sys
sys.path.insert(1, '../proto/generated')

from concurrent.futures import ThreadPoolExecutor
import threading
from typing import Iterator, Iterable
from pprint import pprint
import argparse
import logging
import wave
import grpc

import recognition_pb2_grpc
import recognition_streaming_request_pb2
import recognition_streaming_response_pb2

from google.protobuf.json_format import MessageToJson


class Options:
    def __init__(self):
        self.token_file = None
        self.host = "eu.speechcenter.verbio.com"
        self.audio_file = None
        self.topic = None
        self.language = 'en-US'
        self.sample_rate = 16000
        self.secure_channel = True

    def check(self):
        if self.topic is None:
            raise Exception("You must provide a least a topic")


def parse_command_line() -> Options:
    options = Options()
    parser = argparse.ArgumentParser(description='Perform speech recognition on an audio file')
    parser.add_argument('--audio-file', '-a', help='Path to a .wav audio in 8kHz and PCM16 encoding', required=True)
    argGroup = parser.add_mutually_exclusive_group(required=True)
    argGroup.add_argument('--topic', '-T', choices=['GENERIC', 'TELCO', 'BANKING', 'INSURANCE'], help='A valid topic')
    parser.add_argument('--language', '-l', choices=['en-US', 'pt-BR', 'es'], help='A Language ID (default: ' + options.language + ')', default=options.language)
    parser.add_argument('--token', '-t', help='File with the authentication token', required=True)
    parser.add_argument('--sample-rate', '-s', help='Sample rate for audio: Example 8000 or 16000', required=True)
    parser.add_argument('--host', '-H', help='The URL of the host trying to reach (default: ' + options.host + ')',
                        default=options.host)
    parser.add_argument('--not-secure', '-S', help='Do not use a secure channel. Used for internal testing.', required=False, default=True, dest='secure', action='store_false')
    
    args = parser.parse_args()
    options.token_file = args.token
    options.host = args.host
    options.audio_file = args.audio_file
    options.topic = args.topic
    options.language = args.language
    options.sample_rate = int(args.sample_rate)
    options.secure_channel = args.secure
    
    return options


class Credentials:
    def __init__(self, token):
        # Set JWT token for service access.
        self.call_credentials = grpc.access_token_call_credentials(token)
        # Set CA Certificate for SSL channel encryption.
        self.ssl_credentials = grpc.ssl_channel_credentials()

    def get_channel_credentials(self):
        return grpc.composite_channel_credentials(self.ssl_credentials, self.call_credentials)


class Resources:
    def __init__(self, options: Options):
        self.audio = self.__read_audio_file(options.audio_file)

    @staticmethod
    def __read_audio_file(audio_file: str) -> bytes:
        with open(audio_file, "rb") as wav_file:
            wav_data = wave.open(wav_file)
            audio_data = wav_data.readframes(wav_data.getnframes())
            return audio_data


class SpeechCenterStreamingASRClient:
    def __init__(self, executor: ThreadPoolExecutor, channel: grpc.Channel, options: Options):
        self._executor = executor
        self._channel = channel
        self._stub = recognition_pb2_grpc.RecognizerStub(self._channel)
        self._resources = Resources(options)
        self._host = options.host
        self._topic = options.topic
        self._sample_rate = options.sample_rate
        self._language = options.language
        self._peer_responded = threading.Event()
        self._credentials = Credentials(self.read_token(toke_file=options.token_file))
        self.token = self.read_token(toke_file=options.token_file)
        self._secure_channel = options.secure_channel

    def _response_watcher(
            self,
            response_iterator: Iterator[recognition_streaming_response_pb2.RecognitionStreamingResponse]) -> None:
        try:
            logging.info("Running response watcher")
            for response in response_iterator:
<<<<<<< HEAD
                json = MessageToJson(response)
                logging.info("New incoming response: '%s ...'", json[0:50].replace('\n', ''))
                print(MessageToJson(response))
            
=======
                logging.info("New incoming response %s", pprint(response))
                if response.result and response.result.is_final:
                    logging.info("Final recognition from server detected")
                    self._peer_responded.set()

>>>>>>> 2b19e80c
        except Exception as e:
            logging.error("Error running response watcher: %s", str(e))
            self._peer_responded.set()
            raise

    @staticmethod
    def read_token(toke_file: str) -> str:
        with open(toke_file) as token_hdl:
            return ''.join(token_hdl.read().splitlines())
    
    def call(self) -> None:
        metadata = [('authorization', "Bearer " + self.token)]
        if self._secure_channel:
            response_iterator = self._stub.StreamingRecognize(self.__generate_inferences(topic=self._topic, wav_audio=self._resources.audio, language=self._language, sample_rate=self._sample_rate))
        else:
            response_iterator = self._stub.StreamingRecognize(self.__generate_inferences(topic=self._topic, wav_audio=self._resources.audio, language=self._language, sample_rate=self._sample_rate), metadata=metadata)
        
        self._consumer_future = self._executor.submit(self._response_watcher, response_iterator)
    
    def wait_server(self) -> bool:
        logging.info("Waiting for server to respond...")
        self._peer_responded.wait(timeout=None)
        if self._consumer_future.done():
            # If the future raises, forwards the exception here
            self._consumer_future.result()
        
        return True
    
    @staticmethod
    def __generate_inferences(
        wav_audio: bytes,
        topic: str = "",
        language: str = "",
        sample_rate: int = 16000
    ) -> Iterable[recognition_streaming_request_pb2.RecognitionStreamingRequest]:
        """
        Inferences always start with a topic and a language, then audio is passed in a second message
        """
        if len(topic):
            var_resource = recognition_streaming_request_pb2.RecognitionResource(topic=0)
        else:
            raise Exception("Topic must be declared in order to perform the recognition")

        messages = [
            ("config", 
                recognition_streaming_request_pb2.RecognitionStreamingRequest(
                    config=recognition_streaming_request_pb2.RecognitionConfig(
                        parameters=recognition_streaming_request_pb2.RecognitionParameters(
                            language=language,
                            pcm=recognition_streaming_request_pb2.PCM(sample_rate_hz=sample_rate)
                        ), 
                        resource=var_resource))),
            ("audio", recognition_streaming_request_pb2.RecognitionStreamingRequest(audio=wav_audio)),
        ]
        for message_type, message in messages:
            logging.info("Sending streaming message " + message_type)
            yield message

    
def process_recognition(executor: ThreadPoolExecutor, channel: grpc.Channel, options: Options) -> None:
    client = SpeechCenterStreamingASRClient(executor, channel, options)
    client.call()
    logging.info("Press CTRL+C to exit")
    if client.wait_server():
        logging.info("Recognition finished")
    else:
        logging.error("Recognition failed: server didn't answer")


def run(command_line_options):
    executor = ThreadPoolExecutor()
    logging.info("Connecting to %s", command_line_options.host)

    if command_line_options.secure_channel:
        token = SpeechCenterStreamingASRClient.read_token(toke_file=command_line_options.token_file)
        credentials = Credentials(token)
        
        with grpc.secure_channel(command_line_options.host, credentials=credentials.get_channel_credentials()) as channel:
            runExecutor(command_line_options, executor, channel)
            
    else:
        with grpc.insecure_channel(command_line_options.host) as channel:
            runExecutor(command_line_options, executor, channel)

def runExecutor(command_line_options, executor, channel):
    logging.info("Running executor...")
    future = executor.submit(process_recognition, executor, channel, command_line_options)
    future.result()
    logging.info("New result arrived")
    

if __name__ == '__main__':
    logging.basicConfig(level=logging.INFO)
    logging.info("Running speechcenter streaming channel...")
    command_line_options = parse_command_line()
    command_line_options.check()
    run(command_line_options)
    <|MERGE_RESOLUTION|>--- conflicted
+++ resolved
@@ -103,18 +103,13 @@
         try:
             logging.info("Running response watcher")
             for response in response_iterator:
-<<<<<<< HEAD
                 json = MessageToJson(response)
                 logging.info("New incoming response: '%s ...'", json[0:50].replace('\n', ''))
                 print(MessageToJson(response))
-            
-=======
-                logging.info("New incoming response %s", pprint(response))
                 if response.result and response.result.is_final:
                     logging.info("Final recognition from server detected")
                     self._peer_responded.set()
 
->>>>>>> 2b19e80c
         except Exception as e:
             logging.error("Error running response watcher: %s", str(e))
             self._peer_responded.set()
