import toml
import grpc
<<<<<<< HEAD
import argparse
from datetime import timedelta
from dataclasses import dataclass, field
from loguru import logger
=======
import logging
from typing import Dict, AsyncIterator, Union
>>>>>>> d758f34d

from .handler import EventHandler
from .types import RecognizerServicer
from .types import StreamingRecognizeRequest
from .types import StreamingRecognizeResponse

from asr4.engines.wav2vec import Wav2VecEngineFactory
from asr4.engines.wav2vec.wav2vec_engine import Wav2VecEngine
from asr4.engines.wav2vec.v1.engine_types import Language


class RecognizerService(RecognizerServicer):
    def __init__(self, config: str) -> None:
<<<<<<< HEAD
        self.config = config
        tomlConfiguration = toml.load(self.config)
        logger.debug(f"Toml configuration file: {self.config}")
        logger.debug(f"Toml configuration: {tomlConfiguration}")
        self._languageCode = tomlConfiguration.get("global", {}).get(
            "language", "en-US"
        )
        self._language = Language.parse(self._languageCode)
        self._engine = self.initializeEngine(tomlConfiguration, self._languageCode)
        logger.info(f"Recognizer supported language is: {self._languageCode}")

    def initializeEngine(
        self, tomlConfiguration: dict, languageCode: str
    ) -> Wav2VecEngineFactory:
        factory = Wav2VecEngineFactory()
        engine = factory.create_engine()
        engine.initialize(config=toml.dumps(tomlConfiguration), language=languageCode)
        return engine

    async def Recognize(
        self,
        request: RecognizeRequest,
        _context: grpc.aio.ServicerContext,
    ) -> RecognizeResponse:
        """
        Send audio as bytes and receive the transcription of the audio.
        """
        self.eventSource(request)
        duration = self.calculateAudioDuration(request)
        logger.info(
            "Received request "
            f"[language={request.config.parameters.language}] "
            f"[sample_rate={request.config.parameters.sample_rate_hz}] "
            f"[formatting={request.config.parameters.enable_formatting}] "
            f"[length={len(request.audio)}] "
            f"[duration={duration.ToTimedelta().total_seconds()}] "
            f"[topic={RecognitionResource.Model.Name(request.config.resource.topic)}]"
        )
        response = self.eventHandle(request)
        response = self.eventSink(response, duration, duration)
        logger.info(f"Recognition result: '{response.alternatives[0].transcript}'")
        return response

=======
        self._logger = logging.getLogger("ASR4")
        tomlConfiguration = toml.load(config)
        self._logger.debug(f"Toml configuration: {tomlConfiguration}")
        languageCode = tomlConfiguration.get("global", {}).get("language", "en-US")
        self._logger.info(f"Recognizer supported language is: {languageCode}")
        self._language = Language.parse(languageCode)
        self._engine = self._initializeEngine(tomlConfiguration, languageCode)

    def _initializeEngine(
        self,
        tomlConfiguration: Dict[str, Dict[str, Union[str, float]]],
        languageCode: str,
    ) -> Wav2VecEngine:
        engine = Wav2VecEngineFactory().create_engine()
        engine.initialize(config=toml.dumps(tomlConfiguration), language=languageCode)
        return engine

>>>>>>> d758f34d
    async def StreamingRecognize(
        self,
        request_iterator: AsyncIterator[StreamingRecognizeRequest],
        context: grpc.aio.ServicerContext,
    ) -> AsyncIterator[StreamingRecognizeResponse]:
        """
        Send audio as a stream of bytes and receive the transcription of the audio through another stream.
        """
        handler = EventHandler(self._language, self._engine, context)
        async for request in request_iterator:
<<<<<<< HEAD
            if request.HasField("config"):
                logger.info(
                    "Received streaming request "
                    f"[language={request.config.parameters.language}] "
                    f"[sample_rate={request.config.parameters.sample_rate_hz}] "
                    f"[formatting={request.config.parameters.enable_formatting}] "
                    f"[topic={RecognitionResource.Model.Name(request.config.resource.topic)}]"
                )
                innerRecognizeRequest.config.CopyFrom(request.config)
            if request.HasField("audio"):
                audio += request.audio
                logger.info(
                    f"Received partial audio " f"[length={len(request.audio)}] "
                )

        innerRecognizeRequest.audio = audio
        self.eventSource(innerRecognizeRequest)
        duration = self.calculateAudioDuration(innerRecognizeRequest)
        logger.info(
            f"Received total audio "
            f"[length={len(request.audio)}] "
            f"[duration={duration.ToTimedelta().total_seconds()}] "
        )
        totalDuration = RecognizerService.addAudioDuration(totalDuration, duration)
        response = self.eventHandle(innerRecognizeRequest)
        innerRecognizeResponse = self.eventSink(response, duration, totalDuration)
        logger.info(
            f"Recognition result: '{innerRecognizeResponse.alternatives[0].transcript}'"
        )
        yield StreamingRecognizeResponse(
            results=StreamingRecognitionResult(
                alternatives=innerRecognizeResponse.alternatives,
                end_time=innerRecognizeResponse.end_time,
                duration=innerRecognizeResponse.duration,
                is_final=True,
            )
        )

    def eventSource(
        self,
        request: RecognizeRequest,
    ) -> None:
        self._validateConfig(request.config)
        self._validateAudio(request.audio)

    def _validateConfig(
        self,
        config: RecognitionConfig,
    ) -> None:
        self._validateParameters(config.parameters)
        self._validateResource(config.resource)

    def _validateParameters(
        self,
        parameters: RecognitionParameters,
    ) -> None:
        if not Language.check(parameters.language):
            raise ValueError(
                f"Invalid value '{parameters.language}' for language parameter"
            )
        if not SampleRate.check(parameters.sample_rate_hz):
            raise ValueError(
                f"Invalid value '{parameters.sample_rate_hz}' for sample_rate_hz parameter"
            )
        if not AudioEncoding.check(parameters.audio_encoding):
            raise ValueError(
                f"Invalid value '{parameters.audio_encoding}' for audio_encoding parameter"
            )

    def _validateResource(
        self,
        resource: RecognitionResource,
    ) -> None:
        try:
            RecognitionResource.Model.Name(resource.topic)
        except:
            raise ValueError(f"Invalid value '{resource.topic}' for topic resource")

    def _validateAudio(
        self,
        audio: bytes,
    ) -> None:
        if len(audio) == 0:
            raise ValueError(f"Empty value for audio")

    def eventHandle(self, request: RecognizeRequest) -> TranscriptionResult:
        language = Language.parse(request.config.parameters.language)
        sample_rate_hz = request.config.parameters.sample_rate_hz
        if language == self._language:
            result = self._engine.recognize(
                Signal(np.frombuffer(request.audio, dtype=np.int16), sample_rate_hz),
                language=self._languageCode,
                formatter=request.config.parameters.enable_formatting,
            )
            return TranscriptionResult(
                transcription=result.text,
                score=self.calculateAverageScore(result.segments),
                words=self.extractWords(result.segments),
            )

        else:
            raise ValueError(
                f"Invalid language '{language}'. Only '{self._language}' is supported."
            )

    def calculateAverageScore(self, segments: List[Segment]) -> float:
        acummScore = 0.0
        for segment in segments:
            acummScore += segment.avg_logprob
        return acummScore / len(segments) if len(segments) > 0 else 0.0

    def extractWords(self, segments: List[Segment]) -> List[WordTiming]:
        words = []
        for segment in segments:
            words.extend(segment.words)
        return words

    def eventSink(
        self,
        response: TranscriptionResult,
        duration: Duration = Duration(seconds=0, nanos=0),
        endTime: Duration = Duration(seconds=0, nanos=0),
    ) -> RecognizeResponse:
        def getWord(word: WordTiming) -> WordInfo:
            wordInfo = WordInfo(
                start_time=Duration(),
                end_time=Duration(),
                word=word.word,
                confidence=word.probability,
            )
            wordInfo.start_time.FromTimedelta(td=timedelta(seconds=word.start))
            wordInfo.end_time.FromTimedelta(td=timedelta(seconds=word.end))
            return wordInfo

        if len(response.words) > 0:
            words = [getWord(word) for word in response.words]
        else:
            words = []

        alternative = RecognitionAlternative(
            transcript=response.transcription, confidence=response.score, words=words
        )
        return RecognizeResponse(
            alternatives=[alternative],
            end_time=endTime,
            duration=duration,
        )

    def calculateAudioDuration(self, request: RecognizeRequest) -> Duration:
        duration = Duration()
        audioEncoding = AudioEncoding.parse(request.config.parameters.audio_encoding)
        # We only support 1 channel
        bytesPerFrame = audioEncoding.getSampleSizeInBytes() * 1
        framesNumber = len(request.audio) / bytesPerFrame
        td = timedelta(
            seconds=(framesNumber / request.config.parameters.sample_rate_hz)
        )
        duration.FromTimedelta(td=td)
        return duration

    @staticmethod
    def addAudioDuration(a: Duration, b: Duration) -> Duration:
        duration = Duration()
        total = a.ToTimedelta().total_seconds() + b.ToTimedelta().total_seconds()
        duration.FromTimedelta(td=timedelta(seconds=total))
        return duration
=======
            await handler.source(request)
        transcriptionResult = await handler.handle()
        results = handler.sink(transcriptionResult)
        self._logger.info(f"Recognition result: '{results.alternatives[0].transcript}'")
        yield StreamingRecognizeResponse(results=results)
        return
>>>>>>> d758f34d
<|MERGE_RESOLUTION|>--- conflicted
+++ resolved
@@ -1,14 +1,7 @@
 import toml
 import grpc
-<<<<<<< HEAD
-import argparse
-from datetime import timedelta
-from dataclasses import dataclass, field
 from loguru import logger
-=======
-import logging
 from typing import Dict, AsyncIterator, Union
->>>>>>> d758f34d
 
 from .handler import EventHandler
 from .types import RecognizerServicer
@@ -22,56 +15,10 @@
 
 class RecognizerService(RecognizerServicer):
     def __init__(self, config: str) -> None:
-<<<<<<< HEAD
-        self.config = config
-        tomlConfiguration = toml.load(self.config)
-        logger.debug(f"Toml configuration file: {self.config}")
+        tomlConfiguration = toml.load(config)
         logger.debug(f"Toml configuration: {tomlConfiguration}")
-        self._languageCode = tomlConfiguration.get("global", {}).get(
-            "language", "en-US"
-        )
-        self._language = Language.parse(self._languageCode)
-        self._engine = self.initializeEngine(tomlConfiguration, self._languageCode)
-        logger.info(f"Recognizer supported language is: {self._languageCode}")
-
-    def initializeEngine(
-        self, tomlConfiguration: dict, languageCode: str
-    ) -> Wav2VecEngineFactory:
-        factory = Wav2VecEngineFactory()
-        engine = factory.create_engine()
-        engine.initialize(config=toml.dumps(tomlConfiguration), language=languageCode)
-        return engine
-
-    async def Recognize(
-        self,
-        request: RecognizeRequest,
-        _context: grpc.aio.ServicerContext,
-    ) -> RecognizeResponse:
-        """
-        Send audio as bytes and receive the transcription of the audio.
-        """
-        self.eventSource(request)
-        duration = self.calculateAudioDuration(request)
-        logger.info(
-            "Received request "
-            f"[language={request.config.parameters.language}] "
-            f"[sample_rate={request.config.parameters.sample_rate_hz}] "
-            f"[formatting={request.config.parameters.enable_formatting}] "
-            f"[length={len(request.audio)}] "
-            f"[duration={duration.ToTimedelta().total_seconds()}] "
-            f"[topic={RecognitionResource.Model.Name(request.config.resource.topic)}]"
-        )
-        response = self.eventHandle(request)
-        response = self.eventSink(response, duration, duration)
-        logger.info(f"Recognition result: '{response.alternatives[0].transcript}'")
-        return response
-
-=======
-        self._logger = logging.getLogger("ASR4")
-        tomlConfiguration = toml.load(config)
-        self._logger.debug(f"Toml configuration: {tomlConfiguration}")
         languageCode = tomlConfiguration.get("global", {}).get("language", "en-US")
-        self._logger.info(f"Recognizer supported language is: {languageCode}")
+        logger.info(f"Recognizer supported language is: {languageCode}")
         self._language = Language.parse(languageCode)
         self._engine = self._initializeEngine(tomlConfiguration, languageCode)
 
@@ -84,7 +31,6 @@
         engine.initialize(config=toml.dumps(tomlConfiguration), language=languageCode)
         return engine
 
->>>>>>> d758f34d
     async def StreamingRecognize(
         self,
         request_iterator: AsyncIterator[StreamingRecognizeRequest],
@@ -95,178 +41,9 @@
         """
         handler = EventHandler(self._language, self._engine, context)
         async for request in request_iterator:
-<<<<<<< HEAD
-            if request.HasField("config"):
-                logger.info(
-                    "Received streaming request "
-                    f"[language={request.config.parameters.language}] "
-                    f"[sample_rate={request.config.parameters.sample_rate_hz}] "
-                    f"[formatting={request.config.parameters.enable_formatting}] "
-                    f"[topic={RecognitionResource.Model.Name(request.config.resource.topic)}]"
-                )
-                innerRecognizeRequest.config.CopyFrom(request.config)
-            if request.HasField("audio"):
-                audio += request.audio
-                logger.info(
-                    f"Received partial audio " f"[length={len(request.audio)}] "
-                )
-
-        innerRecognizeRequest.audio = audio
-        self.eventSource(innerRecognizeRequest)
-        duration = self.calculateAudioDuration(innerRecognizeRequest)
-        logger.info(
-            f"Received total audio "
-            f"[length={len(request.audio)}] "
-            f"[duration={duration.ToTimedelta().total_seconds()}] "
-        )
-        totalDuration = RecognizerService.addAudioDuration(totalDuration, duration)
-        response = self.eventHandle(innerRecognizeRequest)
-        innerRecognizeResponse = self.eventSink(response, duration, totalDuration)
-        logger.info(
-            f"Recognition result: '{innerRecognizeResponse.alternatives[0].transcript}'"
-        )
-        yield StreamingRecognizeResponse(
-            results=StreamingRecognitionResult(
-                alternatives=innerRecognizeResponse.alternatives,
-                end_time=innerRecognizeResponse.end_time,
-                duration=innerRecognizeResponse.duration,
-                is_final=True,
-            )
-        )
-
-    def eventSource(
-        self,
-        request: RecognizeRequest,
-    ) -> None:
-        self._validateConfig(request.config)
-        self._validateAudio(request.audio)
-
-    def _validateConfig(
-        self,
-        config: RecognitionConfig,
-    ) -> None:
-        self._validateParameters(config.parameters)
-        self._validateResource(config.resource)
-
-    def _validateParameters(
-        self,
-        parameters: RecognitionParameters,
-    ) -> None:
-        if not Language.check(parameters.language):
-            raise ValueError(
-                f"Invalid value '{parameters.language}' for language parameter"
-            )
-        if not SampleRate.check(parameters.sample_rate_hz):
-            raise ValueError(
-                f"Invalid value '{parameters.sample_rate_hz}' for sample_rate_hz parameter"
-            )
-        if not AudioEncoding.check(parameters.audio_encoding):
-            raise ValueError(
-                f"Invalid value '{parameters.audio_encoding}' for audio_encoding parameter"
-            )
-
-    def _validateResource(
-        self,
-        resource: RecognitionResource,
-    ) -> None:
-        try:
-            RecognitionResource.Model.Name(resource.topic)
-        except:
-            raise ValueError(f"Invalid value '{resource.topic}' for topic resource")
-
-    def _validateAudio(
-        self,
-        audio: bytes,
-    ) -> None:
-        if len(audio) == 0:
-            raise ValueError(f"Empty value for audio")
-
-    def eventHandle(self, request: RecognizeRequest) -> TranscriptionResult:
-        language = Language.parse(request.config.parameters.language)
-        sample_rate_hz = request.config.parameters.sample_rate_hz
-        if language == self._language:
-            result = self._engine.recognize(
-                Signal(np.frombuffer(request.audio, dtype=np.int16), sample_rate_hz),
-                language=self._languageCode,
-                formatter=request.config.parameters.enable_formatting,
-            )
-            return TranscriptionResult(
-                transcription=result.text,
-                score=self.calculateAverageScore(result.segments),
-                words=self.extractWords(result.segments),
-            )
-
-        else:
-            raise ValueError(
-                f"Invalid language '{language}'. Only '{self._language}' is supported."
-            )
-
-    def calculateAverageScore(self, segments: List[Segment]) -> float:
-        acummScore = 0.0
-        for segment in segments:
-            acummScore += segment.avg_logprob
-        return acummScore / len(segments) if len(segments) > 0 else 0.0
-
-    def extractWords(self, segments: List[Segment]) -> List[WordTiming]:
-        words = []
-        for segment in segments:
-            words.extend(segment.words)
-        return words
-
-    def eventSink(
-        self,
-        response: TranscriptionResult,
-        duration: Duration = Duration(seconds=0, nanos=0),
-        endTime: Duration = Duration(seconds=0, nanos=0),
-    ) -> RecognizeResponse:
-        def getWord(word: WordTiming) -> WordInfo:
-            wordInfo = WordInfo(
-                start_time=Duration(),
-                end_time=Duration(),
-                word=word.word,
-                confidence=word.probability,
-            )
-            wordInfo.start_time.FromTimedelta(td=timedelta(seconds=word.start))
-            wordInfo.end_time.FromTimedelta(td=timedelta(seconds=word.end))
-            return wordInfo
-
-        if len(response.words) > 0:
-            words = [getWord(word) for word in response.words]
-        else:
-            words = []
-
-        alternative = RecognitionAlternative(
-            transcript=response.transcription, confidence=response.score, words=words
-        )
-        return RecognizeResponse(
-            alternatives=[alternative],
-            end_time=endTime,
-            duration=duration,
-        )
-
-    def calculateAudioDuration(self, request: RecognizeRequest) -> Duration:
-        duration = Duration()
-        audioEncoding = AudioEncoding.parse(request.config.parameters.audio_encoding)
-        # We only support 1 channel
-        bytesPerFrame = audioEncoding.getSampleSizeInBytes() * 1
-        framesNumber = len(request.audio) / bytesPerFrame
-        td = timedelta(
-            seconds=(framesNumber / request.config.parameters.sample_rate_hz)
-        )
-        duration.FromTimedelta(td=td)
-        return duration
-
-    @staticmethod
-    def addAudioDuration(a: Duration, b: Duration) -> Duration:
-        duration = Duration()
-        total = a.ToTimedelta().total_seconds() + b.ToTimedelta().total_seconds()
-        duration.FromTimedelta(td=timedelta(seconds=total))
-        return duration
-=======
             await handler.source(request)
         transcriptionResult = await handler.handle()
         results = handler.sink(transcriptionResult)
-        self._logger.info(f"Recognition result: '{results.alternatives[0].transcript}'")
+        logger.info(f"Recognition result: '{results.alternatives[0].transcript}'")
         yield StreamingRecognizeResponse(results=results)
         return
->>>>>>> d758f34d
