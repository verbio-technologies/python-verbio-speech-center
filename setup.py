--- conflicted
+++ resolved
@@ -59,10 +59,7 @@
             "grpcio >= 1.47.0",
             "logger >= 1.4",
             "protobuf >= 3.20.1",
-<<<<<<< HEAD
-=======
             "typing_extensions >= 4.3.0",
->>>>>>> b80a9e45
         ],
         packages=find_packages(
             exclude=[
