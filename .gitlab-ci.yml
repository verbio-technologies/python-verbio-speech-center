--- conflicted
+++ resolved
@@ -129,14 +129,9 @@
     - tags
   script:
     - export MAKEFLAGS="-j4"
-<<<<<<< HEAD
-    - pip install wheel grpcio grpcio-tools
-    - python setup.py sdist bdist_wheel
+    - pip install build grpcio grpcio-tools
+    - python -m build
     - python -m grpc_tools.protoc --proto_path=proto --include_imports --include_source_info --descriptor_set_out=proto/asr4-${DOCKER_IMAGE_VERSION}.pb asr4.proto
-=======
-    - pip install build
-    - python -m build
->>>>>>> be53d0c2
     - mv dist/*.whl .
     - mv proto/*.pb .
   artifacts:
