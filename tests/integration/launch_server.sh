#!/bin/bash

set -eo pipefail

if [ $# -lt 3 ]
then
      echo "Usage: launch_server.sh <model_path> <dictionary_path> <formatter_path> <language> [<with_gpu>]"
      exit -1
fi

MODEL=$1
DICTIONARY=$2
LANGUAGE=$4
FORMATTER=$(ls $3/format-model.${LANGUAGE}*)
CUDA_VISIBLE_DEVICES=1

if [ -z $5 ]
then
<<<<<<< HEAD
      python3 bin/server.py -m ${MODEL} -d ${DICTIONARY} -l ${LANGUAGE} -s1 -L1 -w2 &
else
      python3 bin/server.py -m ${MODEL} -d ${DICTIONARY} -l ${LANGUAGE} -s1 -L1 -w2 --gpu &
=======
      python3 bin/server.py -m ${MODEL} -d ${DICTIONARY} -l ${LANGUAGE} -f ${FORMATTER} -j1 &
else
      python3 bin/server.py -m ${MODEL} -d ${DICTIONARY} -l ${LANGUAGE} -f ${FORMATTER} -j1 --gpu &
>>>>>>> f954eab1
fi

export TIME=30
echo "Server launched, sleeping by ${TIME}"
sleep ${TIME}<|MERGE_RESOLUTION|>--- conflicted
+++ resolved
@@ -16,15 +16,9 @@
 
 if [ -z $5 ]
 then
-<<<<<<< HEAD
-      python3 bin/server.py -m ${MODEL} -d ${DICTIONARY} -l ${LANGUAGE} -s1 -L1 -w2 &
+      python3 bin/server.py -m ${MODEL} -d ${DICTIONARY} -l ${LANGUAGE} -f ${FORMATTER} -s1 -L1 -w2 &
 else
-      python3 bin/server.py -m ${MODEL} -d ${DICTIONARY} -l ${LANGUAGE} -s1 -L1 -w2 --gpu &
-=======
-      python3 bin/server.py -m ${MODEL} -d ${DICTIONARY} -l ${LANGUAGE} -f ${FORMATTER} -j1 &
-else
-      python3 bin/server.py -m ${MODEL} -d ${DICTIONARY} -l ${LANGUAGE} -f ${FORMATTER} -j1 --gpu &
->>>>>>> f954eab1
+      python3 bin/server.py -m ${MODEL} -d ${DICTIONARY} -l ${LANGUAGE} -f ${FORMATTER} -s1 -L1 -w2 --gpu &
 fi
 
 export TIME=30
