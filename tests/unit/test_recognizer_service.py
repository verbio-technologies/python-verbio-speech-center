import unittest
import logging
import random
import string
import tempfile
import numpy as np
import argparse

from asr4.recognizer import Duration
from asr4.recognizer import RecognizerService
from asr4.recognizer import RecognitionServiceConfiguration
from asr4.recognizer import RecognizeRequest
from asr4.recognizer import StreamingRecognizeRequest
from asr4.recognizer import RecognitionConfig
from asr4.recognizer import RecognitionParameters
from asr4.recognizer import RecognitionResource
from asr4.recognizer import RecognizeResponse
from asr4.recognizer import StreamingRecognizeResponse
from asr4.recognizer import StreamingRecognitionResult
from asr4.recognizer import Session, OnnxRuntime
from asr4.types.language import Language
from asr4.recognizer_v1.formatter import FormatterFactory
import os

from typing import Any, Dict, List, Optional, Union

DEFAULT_ENGLISH_MESSAGE: str = "hello i am up and running received a message from you"
DEFAULT_SPANISH_MESSAGE: str = (
    "hola estoy  levantado y en marcha  y he recibido un mensaje tuyo"
)
DEFAULT_CORRECT_SPANISH_MESSAGE: str = (
    "hola estoy levantado y en marcha y he recibido un mensaje tuyo"
)
FORMATTED_SPANISH_MESSAGE: str = (
    "Hola. Estoy levantado y en marcha y he recibido un mensaje tuyo."
)
DEFAULT_PORTUGUESE_MESSAGE: str = "ola  estou de pe recebi uma mensagem sua"
DEFAULT_CORRECT_PORTUGUESE_MESSAGE: str = "ola estou de pe recebi uma mensagem sua"


class MockFormatter:
    def __init__(self, correct_sentence: str):
        self._correct_sentence = correct_sentence.split(" ")

    def classify(self, sentence: List[str]) -> List[str]:
        return self._correct_sentence


class MockArguments(argparse.Namespace):
    def __init__(self):
        super().__init__()
        self.vocabularyLabels = ["|", "<s>", "</s>", "<pad>"]
        self.vocabulary = self.createVocabulary()
        self.formatter = "path_to_formatter/formatter.fm"
        self.language = "es"
        self.model = "path_to_models/model.onnx"
        self.gpu = False
        self.workers = 4
        self.lexicon = None
        self.lm_model = None
        self.lm_algorithm = "viterbi"
        self.lm_weight = None
        self.word_score = None
        self.sil_score = None

    def createVocabulary(self) -> str:
        with tempfile.NamedTemporaryFile(mode="w", delete=False) as f:
            vocabularyPath = f.name
            for label in self.vocabularyLabels:
                f.write(f"{label}\n")
        return vocabularyPath

    def getVocabularyLabels(self):
        return self.vocabularyLabels


class MockRecognitionServiceConfiguration(RecognitionServiceConfiguration):
    def __init__(self, arguments: MockArguments = MockArguments()):
        super().__init__(arguments)

    def createOnnxSession(self):
        return MockOnnxSession(
            self.model,
            language=self.language,
        )


class MockOnnxSession(Session):
    def __init__(self, _path_or_bytes: Union[str, bytes], **kwargs) -> None:
        super().__init__(_path_or_bytes, **kwargs)
        self.logger = logging.getLogger("TEST")
        self._message = {
            Language.EN_US: DEFAULT_ENGLISH_MESSAGE,
            Language.ES: DEFAULT_SPANISH_MESSAGE,
            Language.PT_BR: DEFAULT_PORTUGUESE_MESSAGE,
        }.get(kwargs.get("language"), DEFAULT_ENGLISH_MESSAGE)

    def run(
        self,
        _output_names: Optional[List[str]],
        input_feed: Dict[str, Any],
        **kwargs,
    ) -> np.ndarray:
        defaultMessage = list(self._message.replace(" ", "|"))
        return [self._generateDefaultMessageArray(defaultMessage)]

    def _generateDefaultMessageArray(self, defaultMessage: List[str]) -> np.ndarray:
        defaultMessageArray = np.full(
            (1, len(defaultMessage), len(OnnxRuntime.DEFAULT_VOCABULARY)),
            -10.0,
            np.float32,
        )
        for i, letter in enumerate(defaultMessage):
            defaultMessageArray[
                0, i, OnnxRuntime.DEFAULT_VOCABULARY.index(letter)
            ] = 10.0
        return self._insertBlankBetweenRepeatedLetters(
            defaultMessage, defaultMessageArray
        )

    def _insertBlankBetweenRepeatedLetters(
        self, defaultMessage: List[str], defaultMessageArray: np.ndarray
    ) -> np.ndarray:
        lastLetter, offset = "", 0
        blank_row = self._getBlankArray()
        for i, letter in enumerate(defaultMessage):
            if lastLetter == letter:
                defaultMessageArray = np.insert(
                    defaultMessageArray, i + offset, blank_row, axis=1
                )
                offset += 1
            lastLetter = letter
        return defaultMessageArray

    def _getBlankArray(self) -> np.ndarray:
        blank_row = np.zeros(len(OnnxRuntime.DEFAULT_VOCABULARY), dtype=np.float32)
        blank_row[OnnxRuntime.DEFAULT_VOCABULARY.index("<s>")] = 10.0
        return blank_row

    def get_inputs_names(self) -> List[str]:
        return ["input"]


class TestRecognizerServiceConfiguration(unittest.TestCase):
    def testInit(self):
        arguments = MockArguments()
        configuration = RecognitionServiceConfiguration(arguments)
        self.assertEqual(configuration.language, Language.parse(arguments.language))
        self.assertEqual(configuration.model, arguments.model)
        self.assertEqual(configuration.gpu, arguments.gpu)
        self.assertEqual(configuration.formatterModelPath, arguments.formatter)
        self.assertEqual(configuration.vocabulary, arguments.vocabulary)
        self.assertEqual(configuration.numberOfWorkers, arguments.workers)

    def testEmpyInit(self):
        configuration = RecognitionServiceConfiguration()
        self.assertIsNotNone(configuration)
        self.assertEqual(type(configuration), RecognitionServiceConfiguration)


class TestRecognizerService(unittest.TestCase):
    def testNoExistentVocabulary(self):
        with self.assertRaises(FileNotFoundError):
            configuration = MockRecognitionServiceConfiguration()
            configuration.vocabulary = "file_that_doesnt_exist"
            RecognizerService(configuration)

    def testEmptyvocabularyPath(self):
        with self.assertRaises(FileNotFoundError):
            configuration = MockRecognitionServiceConfiguration()
            configuration.vocabulary = ""
            RecognizerService(configuration)

    def testVocabulary(self):
        arguments = MockArguments()
        configuration = MockRecognitionServiceConfiguration(arguments)
        service = RecognizerService(configuration)
        self.assertEqual(
            service._runtime._decoder.labels, arguments.getVocabularyLabels()
        )

    def testInvalidAudio(self):
        service = RecognizerService(MockRecognitionServiceConfiguration())
        request = RecognizeRequest(
            config=RecognitionConfig(
                parameters=RecognitionParameters(
                    language="en-US", sample_rate_hz=16000, audio_encoding="PCM"
                ),
                resource=RecognitionResource(topic="GENERIC"),
            ),
            audio=b"",
        )
        with self.assertRaises(ValueError):
            service.eventSource(request)

    def testInvalidTopic(self):
        service = RecognizerService(MockRecognitionServiceConfiguration())
        request = RecognizeRequest(
            config=RecognitionConfig(
                parameters=RecognitionParameters(
                    language="en-US", sample_rate_hz=16000, audio_encoding="PCM"
                ),
                resource=RecognitionResource(topic=-1),
            ),
            audio=b"SOMETHING",
        )
        with self.assertRaises(ValueError):
            service.eventSource(request)

    def testInvalidAudioEncoding(self):
        service = RecognizerService(MockRecognitionServiceConfiguration())
        request = RecognizeRequest(
            config=RecognitionConfig(
                parameters=RecognitionParameters(
                    language="en-US", sample_rate_hz=16000, audio_encoding=2
                ),
                resource=RecognitionResource(topic=-1),
            ),
            audio=b"SOMETHING",
        )
        with self.assertRaises(ValueError):
            service.eventSource(request)

    def testInvalidLanguage(self):
        service = RecognizerService(MockRecognitionServiceConfiguration())
        request = RecognizeRequest(
            config=RecognitionConfig(
                parameters=RecognitionParameters(language="", sample_rate_hz=16000),
                resource=RecognitionResource(topic="GENERIC"),
            ),
            audio=b"SOMETHING",
        )
        with self.assertRaises(ValueError):
            service.eventSource(request)
        request = RecognizeRequest(
            config=RecognitionConfig(
                parameters=RecognitionParameters(
                    language="INVALID", sample_rate_hz=16000
                ),
                resource=RecognitionResource(topic="GENERIC"),
            ),
            audio=b"SOMETHING",
        )
        with self.assertRaises(ValueError):
            service.eventSource(request)

    def testInvalidSampleRate(self):
        service = RecognizerService(MockRecognitionServiceConfiguration())
        request = RecognizeRequest(
            config=RecognitionConfig(
                parameters=RecognitionParameters(
                    language="en-US", sample_rate_hz=16001
                ),
                resource=RecognitionResource(topic="GENERIC"),
            ),
            audio=b"SOMETHING",
        )
        with self.assertRaises(ValueError):
            service.eventSource(request)

        request = RecognizeRequest(
            config=RecognitionConfig(
                parameters=RecognitionParameters(language="en-US", sample_rate_hz=8001),
                resource=RecognitionResource(topic="GENERIC"),
            ),
            audio=b"SOMETHING",
        )
        with self.assertRaises(ValueError):
            service.eventSource(request)

    def testInvalidRecognizeRequestEmpty(self):
        service = RecognizerService(MockRecognitionServiceConfiguration())
        request = RecognizeRequest()
        with self.assertRaises(ValueError):
            service.eventSource(request)

    def testInvalidStreamingRecognizeRequestEmpty(self):
        service = RecognizerService(MockRecognitionServiceConfiguration())
        request = StreamingRecognizeRequest()
        with self.assertRaises(ValueError):
            service.eventSource(request)

    def testInvalidRecognizeRequestAudio(self):
        service = RecognizerService(MockRecognitionServiceConfiguration())
        request = RecognizeRequest(audio=b"SOMETHING")
        with self.assertRaises(ValueError):
            service.eventSource(request)

    def testInvalidStreamingRecognizeRequestAudio(self):
        service = RecognizerService(MockRecognitionServiceConfiguration())
        request = StreamingRecognizeRequest(audio=b"SOMETHING")
        with self.assertRaises(ValueError):
            service.eventSource(request)

    def testInvalidRecognizeRequestResource(self):
        service = RecognizerService(MockRecognitionServiceConfiguration())
        request = RecognizeRequest(
            config=RecognitionConfig(resource=RecognitionResource(topic="GENERIC"))
        )
        with self.assertRaises(ValueError):
            service.eventSource(request)

    def testInvalidStreamingRecognizeRequestResource(self):
        service = RecognizerService(MockRecognitionServiceConfiguration())
        request = StreamingRecognizeRequest(
            config=RecognitionConfig(resource=RecognitionResource(topic="GENERIC"))
        )
        with self.assertRaises(ValueError):
            service.eventSource(request)

    def testInvalidRecognizeRequestLanguage(self):
        service = RecognizerService(MockRecognitionServiceConfiguration())
        request = RecognizeRequest(
            config=RecognitionConfig(
                parameters=RecognitionParameters(language="en-US"),
            )
        )
        with self.assertRaises(ValueError):
            service.eventSource(request)

    def testInvalidStreamingRecognizeRequestLanguage(self):
        service = RecognizerService(MockRecognitionServiceConfiguration())
        request = StreamingRecognizeRequest(
            config=RecognitionConfig(
                parameters=RecognitionParameters(language="en-US"),
            )
        )
        with self.assertRaises(ValueError):
            service.eventSource(request)

    def testInvalidRecognizeRequestAudioEncoding(self):
        service = RecognizerService(MockRecognitionServiceConfiguration())
        request = RecognizeRequest(
            config=RecognitionConfig(
                parameters=RecognitionParameters(audio_encoding="PCM"),
            )
        )
        with self.assertRaises(ValueError):
            service.eventSource(request)

    def testInvalidRecognizeRequestSampleRate(self):
        service = RecognizerService(MockRecognitionServiceConfiguration())
        request = RecognizeRequest(
            config=RecognitionConfig(
                parameters=RecognitionParameters(sample_rate_hz=4000),
            )
        )
        with self.assertRaises(ValueError):
            service.eventSource(request)

    def testInvalidStreamingRecognizeRequestSampleRate(self):
        service = RecognizerService(MockRecognitionServiceConfiguration())
        request = StreamingRecognizeRequest(
            config=RecognitionConfig(
                parameters=RecognitionParameters(sample_rate_hz=4000),
            )
        )
        with self.assertRaises(ValueError):
            service.eventSource(request)

    def testInvalidRecognizeRequestParameters(self):
        service = RecognizerService(MockRecognitionServiceConfiguration())
        request = RecognizeRequest(
            config=RecognitionConfig(
                parameters=RecognitionParameters(
                    language="en-US", sample_rate_hz=16000, audio_encoding="PCM"
                ),
            )
        )
        with self.assertRaises(ValueError):
            service.eventSource(request)

    def testInvalidStreamingRecognizeRequestParameters(self):
        service = RecognizerService(MockRecognitionServiceConfiguration())
        request = StreamingRecognizeRequest(
            config=RecognitionConfig(
                parameters=RecognitionParameters(
                    language="en-US", sample_rate_hz=16000, audio_encoding="PCM"
                ),
            )
        )
        with self.assertRaises(ValueError):
            service.eventSource(request)

    def testInvalidRecognizeRequestAudioEncodingValue(self):
        service = RecognizerService(MockRecognitionServiceConfiguration())
        request = RecognizeRequest(
            config=RecognitionConfig(
                parameters=RecognitionParameters(
                    language="en-US", sample_rate_hz=16000, audio_encoding="PCM"
                ),
                resource=RecognitionResource(topic="GENERIC"),
            )
        )
        with self.assertRaises(ValueError):
            service.eventSource(request)

    def testInvalidStreamingRecognizeRequestAudioEncodingValue(self):
        service = RecognizerService(MockRecognitionServiceConfiguration())
        request = StreamingRecognizeRequest(
            config=RecognitionConfig(
                parameters=RecognitionParameters(
                    language="en-US", sample_rate_hz=16000, audio_encoding="PCM"
                ),
                resource=RecognitionResource(topic="GENERIC"),
            )
        )
        with self.assertRaises(ValueError):
            service.eventSource(request)

    def testInvalidRecognizeRequestConfig(self):
        service = RecognizerService(MockRecognitionServiceConfiguration())
        request = RecognizeRequest(
            config=RecognitionConfig(
                parameters=RecognitionParameters(
                    language="en-US", sample_rate_hz=16000, audio_encoding=1
                ),
                resource=RecognitionResource(topic="GENERIC"),
            ),
            audio=b"SOMETHING",
        )
        with self.assertRaises(ValueError):
            service.eventSource(request)

    def testInvalidStreamingRecognizeRequestConfig(self):
        service = RecognizerService(MockRecognitionServiceConfiguration())
        request = StreamingRecognizeRequest(
            config=RecognitionConfig(
                parameters=RecognitionParameters(
                    language="en-US", sample_rate_hz=16000, audio_encoding="PCM"
                ),
                resource=RecognitionResource(topic="GENERIC"),
            )
        )
        with self.assertRaises(ValueError):
            service.eventSource(request)

    def testRecognizeRequestSampleRate16000(self):
        service = RecognizerService(MockRecognitionServiceConfiguration())
        request = RecognizeRequest(
            config=RecognitionConfig(
                parameters=RecognitionParameters(
                    language="en-US", sample_rate_hz=16000, audio_encoding="PCM"
                ),
                resource=RecognitionResource(topic="GENERIC"),
            ),
            audio=b"SOMETHING",
        )
        self.assertFalse(service.eventSource(request))

    def testRecognizeRequestSampleRate8000(self):
        service = RecognizerService(MockRecognitionServiceConfiguration())
        request = RecognizeRequest(
            config=RecognitionConfig(
                parameters=RecognitionParameters(
                    language="en-US", sample_rate_hz=8000, audio_encoding="PCM"
                ),
                resource=RecognitionResource(topic="GENERIC"),
            ),
            audio=b"SOMETHING",
        )
        self.assertFalse(service.eventSource(request))

    def testInvalidRecognizeRequestHandle(self):
        service = RecognizerService(MockRecognitionServiceConfiguration())
        request = RecognizeRequest(
            config=RecognitionConfig(
                parameters=RecognitionParameters(),
            )
        )
        with self.assertRaises(ValueError):
            service.eventHandle(request)

    def testInvalidStreamingRecognizeRequestHandle(self):
        service = RecognizerService(MockRecognitionServiceConfiguration())
        request = StreamingRecognizeRequest(
            config=RecognitionConfig(
                parameters=RecognitionParameters(),
            )
        )
        with self.assertRaises(ValueError):
            service.eventHandle(request)

    def testRecognizeRequestHandleEnUs(self):
        arguments = MockArguments()
        arguments.language = Language.EN_US
        arguments.vocabulary = None
        service = RecognizerService(MockRecognitionServiceConfiguration(arguments))
        request = RecognizeRequest(
            config=RecognitionConfig(
                parameters=RecognitionParameters(
                    language="en-US",
                    sample_rate_hz=8000,
                    audio_encoding="PCM",
                    enable_formatting=False,
                ),
                resource=RecognitionResource(topic="GENERIC"),
            ),
            audio=b"0000",
        )
        self.assertEqual(
            service.eventHandle(request),
            DEFAULT_ENGLISH_MESSAGE,
        )

    def testRecognizeRequestHandleEs(self):
        arguments = MockArguments()
        arguments.language = Language.ES
        arguments.vocabulary = None
        service = RecognizerService(MockRecognitionServiceConfiguration(arguments))
        request = RecognizeRequest(
            config=RecognitionConfig(
                parameters=RecognitionParameters(
                    language="es",
                    sample_rate_hz=8000,
                    audio_encoding="PCM",
                    enable_formatting=False,
                ),
                resource=RecognitionResource(topic="GENERIC"),
            ),
            audio=b"0000",
        )
        self.assertEqual(
            service.eventHandle(request),
            DEFAULT_CORRECT_SPANISH_MESSAGE,
        )

    def testRecognizeRequestHandlePtBr(self):
        arguments = MockArguments()
        arguments.language = Language.PT_BR
        arguments.vocabulary = None
        service = RecognizerService(MockRecognitionServiceConfiguration(arguments))
        request = RecognizeRequest(
            config=RecognitionConfig(
                parameters=RecognitionParameters(
                    language="pt-BR",
                    sample_rate_hz=8000,
                    audio_encoding="PCM",
                    enable_formatting=False,
                ),
                resource=RecognitionResource(topic="GENERIC"),
            ),
            audio=b"0000",
        )
        self.assertEqual(
            service.eventHandle(request), DEFAULT_CORRECT_PORTUGUESE_MESSAGE
        )

    def testRecognizeRequestSink(self):
        service = RecognizerService(MockRecognitionServiceConfiguration())
        response = "".join(random.choices(string.ascii_letters + string.digits, k=16))

        def _getWordInfo(word: str) -> dict:
            return {
                "start_time": {
                    "seconds": 0,
                    "nanos": 0,
                },
                "end_time": {
                    "seconds": 0,
                    "nanos": 0,
                },
                "word": word,
                "confidence": 1.0,
            }

        result = {
            "alternatives": [
                {
                    "transcript": response,
                    "confidence": 1.0,
                    "words": list(
                        map(lambda word: _getWordInfo(word), response.split(" "))
                    ),
                }
            ],
            "duration": {},
            "end_time": {"seconds": 0, "nanos": 0},
        }
        self.assertEqual(service.eventSink(response), RecognizeResponse(**result))

    def testRecognizeFormatter(self):
        arguments = MockArguments()
        arguments.language = Language.ES
        arguments.vocabulary = None
        service = RecognizerService(
            MockRecognitionServiceConfiguration(arguments),
            MockFormatter(FORMATTED_SPANISH_MESSAGE),
        )
        request = RecognizeRequest(
            config=RecognitionConfig(
                parameters=RecognitionParameters(
                    language="es", sample_rate_hz=8000, audio_encoding="PCM"
                ),
                resource=RecognitionResource(topic="GENERIC"),
            ),
            audio=b"0000",
        )

        request.config.parameters.enable_formatting = True
        self.assertEqual(
            service.eventHandle(request),
            FORMATTED_SPANISH_MESSAGE,
        )

        request.config.parameters.enable_formatting = False
        self.assertEqual(
            service.eventHandle(request),
            DEFAULT_CORRECT_SPANISH_MESSAGE,
        )

    def testResponseParameters(self):
        service = RecognizerService(MockRecognitionServiceConfiguration())
        transcription = "".join(
            random.choices(string.ascii_letters + string.digits, k=16)
        )
        response = service.eventSink(transcription)
        self.assertEqual(len(response.alternatives), 1)
        self.assertEqual(response.alternatives[0].transcript, transcription)
        self.assertEqual(response.alternatives[0].confidence, 1.0)

    def testStreamingResponseParameters(self):
        service = RecognizerService(MockRecognitionServiceConfiguration())
        transcription = "".join(
            random.choices(string.ascii_letters + string.digits, k=16)
        )
        innerRecognizeResponse = service.eventSink(
            transcription, Duration(seconds=1, nanos=0)
        )
        streamingResponse = StreamingRecognizeResponse(
            results=StreamingRecognitionResult(
                alternatives=innerRecognizeResponse.alternatives,
            )
        )
        self.assertEqual(len(streamingResponse.results.alternatives), 1)
        self.assertEqual(
            streamingResponse.results.alternatives[0].transcript, transcription
        )
        self.assertEqual(streamingResponse.results.alternatives[0].confidence, 1.0)

    def testAudioDuration(self):
        arguments = MockArguments()
        arguments.language = Language.EN_US
        arguments.vocabulary = None
        service = RecognizerService(MockRecognitionServiceConfiguration(arguments))

        config16 = RecognitionConfig(
            parameters=RecognitionParameters(sample_rate_hz=16000)
        )
        config1 = RecognitionConfig(parameters=RecognitionParameters(sample_rate_hz=1))

        request = RecognizeRequest(audio=b"", config=config16)
        duration = service.calculateAudioDuration(request)
        self.assertEqual(duration.seconds, 0)
        self.assertEqual(duration.nanos, 0)

        request = RecognizeRequest(audio=b"0124", config=config16)
        duration = service.calculateAudioDuration(request)
        self.assertEqual(duration.seconds, 0)
        self.assertEqual(duration.nanos, 125000)

        request = RecognizeRequest(audio=b"12345678901234567890", config=config16)
        duration = service.calculateAudioDuration(request)
        self.assertEqual(duration.seconds, 0)
        self.assertEqual(duration.nanos, 625000)

        request = RecognizeRequest(audio=b"0124", config=config1)
        duration = service.calculateAudioDuration(request)
        self.assertEqual(duration.seconds, 2)
        self.assertEqual(duration.nanos, 0)

        with self.assertRaises(ZeroDivisionError):
            request = RecognizeRequest(
                audio=b"0124",
                config=RecognitionConfig(
                    parameters=RecognitionParameters(sample_rate_hz=0)
                ),
            )
            service.calculateAudioDuration(request)

    def testRecognizeFormatterESNumbers(self):
        arguments = MockArguments()
        arguments.language = Language.ES
        arguments.vocabulary = None
        formatter = FormatterFactory.createFormatter(
            os.path.join(
                os.getenv("MODELS_PATH", "models"),
                "formatter/format-model.es-es-1.1.0.fm",
            ),
            Language.ES,
        )
        service = RecognizerService(
            MockRecognitionServiceConfiguration(arguments), formatter=formatter
        )
        self.assertEqual(
            service.formatWords(
                "mi dni es siete siete uno uno cuatro tres seis ocho zeta"
            ),
            "Mi dni es 77114368-Z",
        )

    def testRecognizeFormatterESEmails(self):
        arguments = MockArguments()
        arguments.language = Language.ES
        arguments.vocabulary = None
        formatter = FormatterFactory.createFormatter(
            os.path.join(
                os.getenv("MODELS_PATH", "models"),
                "formatter/format-model.es-es-1.1.0.fm",
            ),
            Language.ES,
        )
        service = RecognizerService(
            MockRecognitionServiceConfiguration(arguments), formatter=formatter
        )
        self.assertEqual(
            service.formatWords("mi email es test arroba verbio punto com"),
            "Mi email es Test@verbio.com",
        )

    def testRecognizeFormatterESPunctuation(self):
        arguments = MockArguments()
        arguments.language = Language.ES
        arguments.vocabulary = None
        formatter = FormatterFactory.createFormatter(
            os.path.join(
                os.getenv("MODELS_PATH", "models"),
                "formatter/format-model.es-es-1.1.0.fm",
            ),
            Language.ES,
        )
        service = RecognizerService(
            MockRecognitionServiceConfiguration(arguments), formatter=formatter
        )
        self.assertEqual(
            service.formatWords("en qué puedo ayudarle"),
            "¿En qué puedo ayudarle?",
        )

    def testRecognizeFormatterESCapitalization(self):
        arguments = MockArguments()
        arguments.language = Language.ES
        arguments.vocabulary = None
        formatter = FormatterFactory.createFormatter(
            os.path.join(
                os.getenv("MODELS_PATH", "models"),
                "formatter/format-model.es-es-1.1.0.fm",
            ),
            Language.ES,
        )
        service = RecognizerService(
            MockRecognitionServiceConfiguration(arguments), formatter=formatter
        )
        self.assertEqual(
            service.formatWords("mi nombre es maría"),
            "Mi nombre es María...",
        )

    def testRecognizeFormatterEN_USNumbers(self):
        arguments = MockArguments()
        arguments.language = Language.EN_US
        arguments.vocabulary = None
        formatter = FormatterFactory.createFormatter(
            os.path.join(
                os.getenv("MODELS_PATH", "models"),
                "formatter/format-model.en-us-1.0.1.fm",
            ),
            Language.EN_US,
        )
        service = RecognizerService(
            MockRecognitionServiceConfiguration(arguments), formatter=formatter
        )
        self.assertEqual(
            service.formatWords("three million dot fourteen"),
            "3,000,000.14.",
        )

    def testRecognizeFormatterEN_USEmails(self):
        arguments = MockArguments()
        arguments.language = Language.EN_US
        arguments.vocabulary = None
        formatter = FormatterFactory.createFormatter(
            os.path.join(
                os.getenv("MODELS_PATH", "models"),
                "formatter/format-model.en-us-1.0.1.fm",
            ),
            Language.EN_US,
        )
        service = RecognizerService(
            MockRecognitionServiceConfiguration(arguments), formatter=formatter
        )
        self.assertEqual(
            service.formatWords("my email address john at gmail dot com"),
            "My email address John@gmail.com.",
        )

    def testRecognizeFormatterEN_USPunctuation(self):
        arguments = MockArguments()
        arguments.language = Language.EN_US
        arguments.vocabulary = None
        formatter = FormatterFactory.createFormatter(
            os.path.join(
                os.getenv("MODELS_PATH", "models"),
                "formatter/format-model.en-us-1.0.1.fm",
            ),
            Language.EN_US,
        )
        service = RecognizerService(
            MockRecognitionServiceConfiguration(arguments), formatter=formatter
        )
        self.assertEqual(
            service.formatWords("how are you"),
            "How are you?",
        )

    def testRecognizeFormatterEN_USCapitalization(self):
        arguments = MockArguments()
        arguments.language = Language.EN_US
        arguments.vocabulary = None
        formatter = FormatterFactory.createFormatter(
            os.path.join(
                os.getenv("MODELS_PATH", "models"),
                "formatter/format-model.en-us-1.0.1.fm",
            ),
            Language.EN_US,
        )
        service = RecognizerService(
            MockRecognitionServiceConfiguration(arguments), formatter=formatter
        )
        self.assertEqual(
            service.formatWords("my name is john"),
            "My name is John.",
        )

    def testRecognizeFormatterPT_BRNumbers(self):
        arguments = MockArguments()
        arguments.language = Language.PT_BR
        arguments.vocabulary = None
        formatter = FormatterFactory.createFormatter(
            os.path.join(
                os.getenv("MODELS_PATH", "models"),
<<<<<<< HEAD
                "formatter/format-model.pt-br-1.1.0.fm",
=======
                "formatter/format-model.pt-br-1.1.1.fm",
>>>>>>> 13dfea85
            ),
            Language.PT_BR,
        )
        service = RecognizerService(
            MockRecognitionServiceConfiguration(arguments), formatter=formatter
        )
        self.assertEqual(
            service.formatWords("três mil duzentos e quarenta e cinco"),
            "3.245.",
        )

    def testRecognizeFormatterPT_BREmails(self):
        arguments = MockArguments()
        arguments.language = Language.PT_BR
        arguments.vocabulary = None
        formatter = FormatterFactory.createFormatter(
            os.path.join(
                os.getenv("MODELS_PATH", "models"),
<<<<<<< HEAD
                "formatter/format-model.pt-br-1.1.0.fm",
=======
                "formatter/format-model.pt-br-1.1.1.fm",
>>>>>>> 13dfea85
            ),
            Language.PT_BR,
        )
        service = RecognizerService(
            MockRecognitionServiceConfiguration(arguments), formatter=formatter
        )
        self.assertEqual(
            service.formatWords("meu email é joão at domínio dot com"),
            "Meu email é João@domínio.com",
        )

    def testRecognizeFormatterPT_BRPunctuation(self):
        arguments = MockArguments()
        arguments.language = Language.PT_BR
        arguments.vocabulary = None
        formatter = FormatterFactory.createFormatter(
            os.path.join(
                os.getenv("MODELS_PATH", "models"),
<<<<<<< HEAD
                "formatter/format-model.pt-br-1.1.0.fm",
=======
                "formatter/format-model.pt-br-1.1.1.fm",
>>>>>>> 13dfea85
            ),
            Language.PT_BR,
        )
        service = RecognizerService(
            MockRecognitionServiceConfiguration(arguments), formatter=formatter
        )
        self.assertEqual(
            service.formatWords("como vai"),
            "Como vai",
        )

    def testRecognizeFormatterPT_BRCapitalization(self):
        arguments = MockArguments()
        arguments.language = Language.PT_BR
        arguments.vocabulary = None
        formatter = FormatterFactory.createFormatter(
            os.path.join(
                os.getenv("MODELS_PATH", "models"),
<<<<<<< HEAD
                "formatter/format-model.pt-br-1.1.0.fm",
=======
                "formatter/format-model.pt-br-1.1.1.fm",
>>>>>>> 13dfea85
            ),
            Language.PT_BR,
        )
        service = RecognizerService(
            MockRecognitionServiceConfiguration(arguments), formatter=formatter
        )
        self.assertEqual(
            service.formatWords("meu nome é joão"),
            "Meu nome é João",
        )<|MERGE_RESOLUTION|>--- conflicted
+++ resolved
@@ -839,11 +839,7 @@
         formatter = FormatterFactory.createFormatter(
             os.path.join(
                 os.getenv("MODELS_PATH", "models"),
-<<<<<<< HEAD
-                "formatter/format-model.pt-br-1.1.0.fm",
-=======
                 "formatter/format-model.pt-br-1.1.1.fm",
->>>>>>> 13dfea85
             ),
             Language.PT_BR,
         )
@@ -862,11 +858,7 @@
         formatter = FormatterFactory.createFormatter(
             os.path.join(
                 os.getenv("MODELS_PATH", "models"),
-<<<<<<< HEAD
-                "formatter/format-model.pt-br-1.1.0.fm",
-=======
                 "formatter/format-model.pt-br-1.1.1.fm",
->>>>>>> 13dfea85
             ),
             Language.PT_BR,
         )
@@ -885,11 +877,7 @@
         formatter = FormatterFactory.createFormatter(
             os.path.join(
                 os.getenv("MODELS_PATH", "models"),
-<<<<<<< HEAD
-                "formatter/format-model.pt-br-1.1.0.fm",
-=======
                 "formatter/format-model.pt-br-1.1.1.fm",
->>>>>>> 13dfea85
             ),
             Language.PT_BR,
         )
@@ -897,8 +885,8 @@
             MockRecognitionServiceConfiguration(arguments), formatter=formatter
         )
         self.assertEqual(
-            service.formatWords("como vai"),
-            "Como vai",
+            service.formatWords("como vai que eu possa ajudar"),
+            "Como vai que eu possa ajudar?",
         )
 
     def testRecognizeFormatterPT_BRCapitalization(self):
@@ -908,11 +896,7 @@
         formatter = FormatterFactory.createFormatter(
             os.path.join(
                 os.getenv("MODELS_PATH", "models"),
-<<<<<<< HEAD
-                "formatter/format-model.pt-br-1.1.0.fm",
-=======
                 "formatter/format-model.pt-br-1.1.1.fm",
->>>>>>> 13dfea85
             ),
             Language.PT_BR,
         )
