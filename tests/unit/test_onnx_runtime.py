--- conflicted
+++ resolved
@@ -289,16 +289,8 @@
         sequence = DEFAULT_SPANISH_MESSAGE.split(" ")
         runtime = OnnxRuntime(MockOnnxSession(""), "", "", "")
         runtime.formatter = MockFormatter(FORMATTED_SPANISH_MESSAGE)
-<<<<<<< HEAD
         (words, times, frames) = runtime._performFormatting(
-            sequence, [[(0.0)] * len(sequence)], True
-=======
-        results = OnnxRuntimeResult(
-            sequence=" ".join(sequence),
-            score=[[(0.0)] * len(sequence)],
-            wordFrames=[],
-            wordTimestamps=[],
->>>>>>> 8d71c29e
+            sequence, enable_formatting=True, timesteps=[[(0.0)] * len(sequence)],
         )
         self.assertEqual(
             " ".join(words),
@@ -485,12 +477,8 @@
             Language.PT_BR,
         )
         self.assertEqual(
-<<<<<<< HEAD
             runtime.formatWords("meu nome é joão".split(" ")),
             ("Meu nome é João".split(" "), None, None),
-=======
-            runtime.formatWords("meu nome é joão"),
-            "Meu nome é João",
         )
 
     def testFindOneEOSNotFinal(self):
@@ -855,5 +843,4 @@
         self.assertEqual(
             runtime._sumOffsetToTimestamps(wordFrames, 2),
             [(0.24, 0.64), (1.04, 1.24), (1.64, 2.04)],
->>>>>>> 8d71c29e
         )