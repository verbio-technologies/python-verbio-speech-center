#!/bin/bash

set -eEuo pipefail

language=$1
AWS_IP=$2
gui=$3
expected_metrics=$4
test=basic
interval=1

if [[ $language = @(es-es|es-mx|es-co|es-pe|es-us) ]]; then
	language="es"
fi

if [[ "$gui" == *"_upgraded"* ]]; then
  test=upgraded
fi

rm "test_${language}_results.tsv" || true
rm "test_${language}_oov.json" || true
rm -rf "test_${language}_intratest" || true
rm -rf "wer" || true
rm -rf "trnHypothesis.trn" || true
rm -rf "refHypothesis.trn" || true

pip install .[client]
<<<<<<< HEAD
PYTHONPATH=. python bin/client.py --no-format -v INFO -l "${language}" --host "${AWS_IP}" -g "${gui}" -m
=======

rm "test_${language}_results.tsv" || true
rm "test_${language}_oov.json" || true
rm -rf "test_${language}_intratest" || true
rm -rf "wer" || true
rm -rf trnHypothesis.trn || true
rm -rf refHypothesis.trn || true


PYTHONPATH=. python bin/client.py -v INFO -l "${language}" --host "${AWS_IP}" -g "${gui}" -m
>>>>>>> bdf7c124
sleep 10
if [ -f "test_${language}_results.tsv" ]; then
	python tests/e2e/metrics.py --model_accuracy "test_${language}_results.tsv" \
	--expected_metrics "${expected_metrics}" \
	--model_oov "test_${language}_oov.json" \
	--model_intratest_folder "test_${language}_intratest/" \
	--language "${language}" \
	--test_type "${test}"
<<<<<<< HEAD
=======

>>>>>>> bdf7c124
else
	echo "There are not results for ${language} ${test} test"
	exit 1;
fi<|MERGE_RESOLUTION|>--- conflicted
+++ resolved
@@ -1,5 +1,4 @@
 #!/bin/bash
-
 set -eEuo pipefail
 
 language=$1
@@ -25,20 +24,7 @@
 rm -rf "refHypothesis.trn" || true
 
 pip install .[client]
-<<<<<<< HEAD
 PYTHONPATH=. python bin/client.py --no-format -v INFO -l "${language}" --host "${AWS_IP}" -g "${gui}" -m
-=======
-
-rm "test_${language}_results.tsv" || true
-rm "test_${language}_oov.json" || true
-rm -rf "test_${language}_intratest" || true
-rm -rf "wer" || true
-rm -rf trnHypothesis.trn || true
-rm -rf refHypothesis.trn || true
-
-
-PYTHONPATH=. python bin/client.py -v INFO -l "${language}" --host "${AWS_IP}" -g "${gui}" -m
->>>>>>> bdf7c124
 sleep 10
 if [ -f "test_${language}_results.tsv" ]; then
 	python tests/e2e/metrics.py --model_accuracy "test_${language}_results.tsv" \
@@ -47,10 +33,6 @@
 	--model_intratest_folder "test_${language}_intratest/" \
 	--language "${language}" \
 	--test_type "${test}"
-<<<<<<< HEAD
-=======
-
->>>>>>> bdf7c124
 else
 	echo "There are not results for ${language} ${test} test"
 	exit 1;
