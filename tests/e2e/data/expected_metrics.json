{
    "en-us": {
        "basic": {
            "oov": -0.27,
            "accuracy": 81.96,
            "domains": {
                "multidomain-airtravel-hm-atis": {"accuracy": 98.28},
                "multidomain-banking-hm-s4am": {"accuracy": 95.27},
                "multidomain-banking-hm-sterling": {"accuracy": 79.02},
                "multidomain-contact_center_generic-hm-generic": {"accuracy": 94.93},
                "multidomain-contact_center_generic-hm-smart_action": {"accuracy": 95.57},
                "multidomain-housemaintenance-hh-hellospoke_cut": {"accuracy": 76.91},
                "multidomain-itmaintenance-hh-gdit_cut": {"accuracy": 58.95},
                "multidomain-telco-hh-agentassist_cut": {"accuracy": 58.51},
                "multidomain-telco-hm-sprintopenquestiontmobile": {"accuracy": 86.64},
                "multidomain-varied-hh-switchboard_cut": {"accuracy": 82.28},
                "multidomain-varied-hm-8x30_cut": {"accuracy": 83.93}
            },
            "domains_typical_deviation": 13.24
        },
        "upgraded": {
            "oov": -0.09,
            "accuracy": 85.86,
            "domains": {
                "multidomain_extended-defined-ai_cut-hh-banking":  {"accuracy": 80.94},
                "multidomain_extended-defined-ai_cut-hh-insurance":  {"accuracy": 86.06},
                "multidomain_extended-defined-ai_cut-hh-retail":  {"accuracy": 84.77},
                "multidomain_extended-defined-ai_cut-hh-telco":  {"accuracy": 85.97}
            },
            "domains_typical_deviation": 2.08
        }
    },
    "pt-br": {
        "basic": {
            "oov": 1.61,
            "accuracy": 69.57,
            "domains": {
                "multidomain-banking-hh-seguros": {"accuracy": 59.3},
                "multidomain-banking-hm-translated": {"accuracy": 82.5},
                "multidomain-telco-hh-atento": {"accuracy": 60.37},
                "multidomain-telco-hh-net": {"accuracy": 62.35},
                "multidomain-telco-hh-net2": {"accuracy": 69.02},
                "multidomain-telco-hh-oi": {"accuracy": 67.7},
                "multidomain-telco-hm-accenture": {"accuracy": 63.17},
                "multidomain-varied-hm-sala_ii": {"accuracy": 82.54}
            },
            "domains_typical_deviation": 8.74
        },
        "upgraded": {
            "oov": 1.71,
            "accuracy": 72.13,
            "domains": {
                "multidomain_extended-defined-ai_cut-hh-insurance": {"accuracy": 69.27},
                "multidomain_extended-defined-ai_cut-hh-retail": {"accuracy": 67.11},
                "multidomain_extended-defined-ai_cut-hh-telco": {"accuracy": 55.82},
                "multidomain_extended-defined-ai_cut-hh-banking": {"accuracy": 75.05}
            },
            "domains_typical_deviation": 6.98
        }

    },
    "es": {
        "basic": {
            "oov": -0.31,
            "accuracy": 76.91,
            "dialects": {
                "es-co": {"accuracy": 89.41},
                "es-es": {"accuracy": 79.04},
                "es-mx": {"accuracy": 85.23},
                "es-pe": {"accuracy": 84.88},
                "es-us": {"accuracy": 90.15}
            },
            "dialects_typical_deviation": 3.97,
            "domains": {
                "multidomain-administration-hh-060": {"accuracy": 64.52},
                "multidomain-administration-hm-aeat": {"accuracy": 100.0},
                "multidomain-banking-hm-bancomer": {"accuracy": 87.46},
                "multidomain-banking-hm-bankia": {"accuracy": 94.08},
                "multidomain-banking-hm-bbva_line": {"accuracy": 72.8},
                "multidomain-banking-hm-bbvae": {"accuracy": 98.5},
                "multidomain-banking-hm-caixabank": {"accuracy": 98.23},
                "multidomain-energy-hh-endesa": {"accuracy": 60.78},
                "multidomain-furniture_sales-hh-lomonaco": {"accuracy": 60.46},
                "multidomain-insurance-hh-liberty_insurances": {"accuracy": 44.64},
                "multidomain-real_estate-hh-servihabitat": {"accuracy": 61.18},
                "multidomain-technology_support-hh-bq_tech_support": {"accuracy": 78.18},
                "multidomain-telco-hh-claro": {"accuracy": 76.75},
                "multidomain-telco-hh-vodafone_customer": {"accuracy": 56.45},
                "multidomain-telco-hm-telefónica": {"accuracy": 86.82},
                "multidomain-telco-hm-tmobile": {"accuracy": 90.15}
            },
            "domains_typical_deviation": 16.85
        },
        "upgraded": {
<<<<<<< HEAD
            "oov": 1.00,
            "accuracy": 78.71,
            "dialects": {
                "es-co": {"accuracy": 70.00},
                "es-es": {"accuracy": 81.00},
                "es-mx": {"accuracy": 78.00},
                "es-cl": {"accuracy": 65.00}
            },
            "dialects_typical_deviation": 7.00,
            "domains": {
                "multidomain_extended-appen_cut-hh-banking": {"accuracy": 69.00},
                "multidomain_extended-appen_cut-hh-telco": {"accuracy": 69.00},
                "multidomain_extended-defined-ai_cut-hh-banking": {"accuracy": 83.00},
                "multidomain_extended-defined-ai_cut-hh-insurance": {"accuracy": 78.00},
                "multidomain_extended-defined-ai_cut-hh-retail": {"accuracy": 77.50},
                "multidomain_extended-defined-ai_cut-hh-telco": {"accuracy": 79.00},
                "multidomain_extended-defined-ai_cut-hh-telcojpt": {"accuracy": 83.5}
            },
            "domains_typical_deviation": 5.5
=======
            "oov": -0.15,
            "accuracy": 78.65,
            "dialects": {
                "es-co": {"accuracy": 65.35},
                "es-es": {"accuracy": 83.28},
                "es-mx": {"accuracy": 78.86},
                "es-cl": {"accuracy": 65.96}
            },
            "dialects_typical_deviation": 7.66,
            "domains": {
                "multidomain_extended-appen_cut-hh-banking": {"accuracy": 67.06},
                "multidomain_extended-appen_cut-hh-telco": {"accuracy": 64.25},
                "multidomain_extended-defined-ai_cut-hh-banking": {"accuracy": 84.72},
                "multidomain_extended-defined-ai_cut-hh-insurance": {"accuracy": 79.69},
                "multidomain_extended-defined-ai_cut-hh-retail": {"accuracy": 79.39},
                "multidomain_extended-defined-ai_cut-hh-telco": {"accuracy": 80.61},
                "multidomain_extended-defined-ai_cut-hh-telcojpt": {"accuracy": 85.0}
            },
            "domains_typical_deviation": 6.0
>>>>>>> 7bc48591
        }
    }
}<|MERGE_RESOLUTION|>--- conflicted
+++ resolved
@@ -92,27 +92,6 @@
             "domains_typical_deviation": 16.85
         },
         "upgraded": {
-<<<<<<< HEAD
-            "oov": 1.00,
-            "accuracy": 78.71,
-            "dialects": {
-                "es-co": {"accuracy": 70.00},
-                "es-es": {"accuracy": 81.00},
-                "es-mx": {"accuracy": 78.00},
-                "es-cl": {"accuracy": 65.00}
-            },
-            "dialects_typical_deviation": 7.00,
-            "domains": {
-                "multidomain_extended-appen_cut-hh-banking": {"accuracy": 69.00},
-                "multidomain_extended-appen_cut-hh-telco": {"accuracy": 69.00},
-                "multidomain_extended-defined-ai_cut-hh-banking": {"accuracy": 83.00},
-                "multidomain_extended-defined-ai_cut-hh-insurance": {"accuracy": 78.00},
-                "multidomain_extended-defined-ai_cut-hh-retail": {"accuracy": 77.50},
-                "multidomain_extended-defined-ai_cut-hh-telco": {"accuracy": 79.00},
-                "multidomain_extended-defined-ai_cut-hh-telcojpt": {"accuracy": 83.5}
-            },
-            "domains_typical_deviation": 5.5
-=======
             "oov": -0.15,
             "accuracy": 78.65,
             "dialects": {
@@ -132,7 +111,6 @@
                 "multidomain_extended-defined-ai_cut-hh-telcojpt": {"accuracy": 85.0}
             },
             "domains_typical_deviation": 6.0
->>>>>>> 7bc48591
         }
     }
 }