--- conflicted
+++ resolved
@@ -4,12 +4,8 @@
 import multiprocessing
 from concurrent import futures
 
-<<<<<<< HEAD
 from asr4.recognizer import SERVICES_NAMES
-from asr4.recognizer import RecognizerServiceAsync
-=======
 from asr4.recognizer import RecognizerService
->>>>>>> 850ee31c
 from asr4.recognizer import add_RecognizerServicer_to_server
 
 from grpc_health.v1 import health
@@ -42,12 +38,8 @@
         futures.ThreadPoolExecutor(max_workers=_THREAD_CONCURRENCY),
         options=(("grpc.so_reuseport", 1),),
     )
-<<<<<<< HEAD
     _addRecognizerService(server)
     _addHealthCheckService(server)
-=======
-    add_RecognizerServicer_to_server(RecognizerService(), server)
->>>>>>> 850ee31c
     server.add_insecure_port(bindAddress)
     _LOGGER.info(f"Server listening on {bindAddress}")
     await server.start()
@@ -55,7 +47,7 @@
 
 
 def _addRecognizerService(server: grpc.aio.Server) -> None:
-    add_RecognizerServicer_to_server(RecognizerServiceAsync(), server)
+    add_RecognizerServicer_to_server(RecognizerService(), server)
 
 
 def _addHealthCheckService(server: grpc.aio.Server) -> None:
