import grpc
import asyncio
import logging
import multiprocessing
from concurrent import futures

from asr4.recognizer import RecognizerService
from asr4.recognizer import add_RecognizerServicer_to_server


_LOGGER = logging.getLogger(__name__)
_PROCESS_COUNT = multiprocessing.cpu_count()
_THREAD_CONCURRENCY = _PROCESS_COUNT


<<<<<<< HEAD
def serve(bind_address: str = "[::]:50051") -> None:
    _LOGGER.info("Binding to '%s'", bind_address)
    workers = []
    for _ in range(_PROCESS_COUNT):
        worker = multiprocessing.Process(target=_async_run_server, args=(bind_address,))
        worker.start()
        workers.append(worker)
    for worker in workers:
        worker.join()
=======
def serve() -> None:
    with _reservePort() as port:
        bindAddress = "localhost:{}".format(port)
        _LOGGER.info("Binding to '%s'", bindAddress)
        workers = []
        for _ in range(_PROCESS_COUNT):
            worker = multiprocessing.Process(
                target=_asyncRunServer, args=(bindAddress,)
            )
            worker.start()
            workers.append(worker)
        for worker in workers:
            worker.join()


@contextlib.contextmanager
def _reservePort():
    """Find and reserve a port for all subprocesses to use."""
    sock = socket.socket(socket.AF_INET6, socket.SOCK_STREAM)
    sock.setsockopt(socket.SOL_SOCKET, socket.SO_REUSEPORT, 1)
    if sock.getsockopt(socket.SOL_SOCKET, socket.SO_REUSEPORT) == 0:
        raise RuntimeError("Failed to set SO_REUSEPORT.")
    sock.bind(("", 0))
    try:
        yield sock.getsockname()[1]
    finally:
        sock.close()
>>>>>>> c5c06566


def _asyncRunServer(bindAddress: str):
    asyncio.run(_runServer(bindAddress))


async def _runServer(bindAddress: str):
    server = grpc.aio.server(
        futures.ThreadPoolExecutor(max_workers=_THREAD_CONCURRENCY),
        options=(("grpc.so_reuseport", 1),),
    )
<<<<<<< HEAD
    add_RecognizerServicer_to_server(RecognizerService(), server)
    server.add_insecure_port(bind_address)
    _LOGGER.info(f"Server listening on {bind_address}")
=======
    add_RecognizerServicer_to_server(RecognizerServiceAsync(), server)
    server.add_insecure_port(bindAddress)
    _LOGGER.info(f"Server listening on {bindAddress}")
>>>>>>> c5c06566
    await server.start()
    await server.wait_for_termination()


if __name__ == "__main__":
    logging.basicConfig(
        level=logging.INFO,
        format="[%(asctime)s.%(msecs)03d %(levelname)s %(module)s::%(funcName)s] (PID %(process)d): %(message)s",
        datefmt="%Y-%m-%d %H:%M:%S",
    )
    serve()<|MERGE_RESOLUTION|>--- conflicted
+++ resolved
@@ -13,45 +13,15 @@
 _THREAD_CONCURRENCY = _PROCESS_COUNT
 
 
-<<<<<<< HEAD
-def serve(bind_address: str = "[::]:50051") -> None:
-    _LOGGER.info("Binding to '%s'", bind_address)
+def serve(bindAddress: str = "[::]:50051") -> None:
+    _LOGGER.info("Binding to '%s'", bindAddress)
     workers = []
     for _ in range(_PROCESS_COUNT):
-        worker = multiprocessing.Process(target=_async_run_server, args=(bind_address,))
+        worker = multiprocessing.Process(target=_asyncRunServer, args=(bindAddress,))
         worker.start()
         workers.append(worker)
     for worker in workers:
         worker.join()
-=======
-def serve() -> None:
-    with _reservePort() as port:
-        bindAddress = "localhost:{}".format(port)
-        _LOGGER.info("Binding to '%s'", bindAddress)
-        workers = []
-        for _ in range(_PROCESS_COUNT):
-            worker = multiprocessing.Process(
-                target=_asyncRunServer, args=(bindAddress,)
-            )
-            worker.start()
-            workers.append(worker)
-        for worker in workers:
-            worker.join()
-
-
-@contextlib.contextmanager
-def _reservePort():
-    """Find and reserve a port for all subprocesses to use."""
-    sock = socket.socket(socket.AF_INET6, socket.SOCK_STREAM)
-    sock.setsockopt(socket.SOL_SOCKET, socket.SO_REUSEPORT, 1)
-    if sock.getsockopt(socket.SOL_SOCKET, socket.SO_REUSEPORT) == 0:
-        raise RuntimeError("Failed to set SO_REUSEPORT.")
-    sock.bind(("", 0))
-    try:
-        yield sock.getsockname()[1]
-    finally:
-        sock.close()
->>>>>>> c5c06566
 
 
 def _asyncRunServer(bindAddress: str):
@@ -63,15 +33,9 @@
         futures.ThreadPoolExecutor(max_workers=_THREAD_CONCURRENCY),
         options=(("grpc.so_reuseport", 1),),
     )
-<<<<<<< HEAD
     add_RecognizerServicer_to_server(RecognizerService(), server)
-    server.add_insecure_port(bind_address)
-    _LOGGER.info(f"Server listening on {bind_address}")
-=======
-    add_RecognizerServicer_to_server(RecognizerServiceAsync(), server)
     server.add_insecure_port(bindAddress)
     _LOGGER.info(f"Server listening on {bindAddress}")
->>>>>>> c5c06566
     await server.start()
     await server.wait_for_termination()
 
