import os, sys

import argparse
import multiprocessing
import toml

from asr4.recognizer import Language
from asr4.recognizer import LoggerService
from asr4.recognizer import Server, ServerConfiguration
from asr4.recognizer import DecodingType


def main():
    multiprocessing.set_start_method("spawn", force=True)
    args = Asr4ArgParser(sys.argv[1:]).getArgs()
    logService = LoggerService(args.verbose)
    logService.configureGlobalLogger()
    serve(ServerConfiguration(args), logService)
    logService.stop()


def serve(
    configuration,
    loggerService: LoggerService,
) -> None:
    logger = loggerService.getLogger()
    servers = []
    for i in range(configuration.numberOfServers):
        logger.info("Starting server %s" % i)
        server = Server(configuration, loggerService)
        server.spawn()
        servers.append(server)

    for server in servers:
        server.join()


<<<<<<< HEAD
def _parseArguments(args: list) -> argparse.Namespace:
    parser = argparse.ArgumentParser(description="Python ASR4 Server")
    parser.add_argument(
        "-m",
        "--model-path",
        dest="model",
        help="Path to the model file.",
    )
    parser.add_argument(
        "-d",
        "--dictionary-path",
        dest="vocabulary",
        help="Path to the model's dictionary file, containing all the possible outputs from the model.",
    )
    parser.add_argument(
        "-l",
        "--language",
        dest="language",
        choices=[l.value.lower() for l in Language],
        type=str.lower,
        help="Language of the recognizer service.",
    )
    parser.add_argument(
        "-f",
        "--formatter-model-path",
        dest="formatter",
        help="Path to the formatter model file.",
    )
    parser.add_argument(
        "-W",
        "--subwords",
        dest="subwords",
        default=False,
        action="store_true",
        help="The final words have to be constructed from word-pieces",
    )
    parser.add_argument(
        "-g",
        "--gpu",
        dest="gpu",
        action="store_true",
        help="Whether to use GPU instead of CPU",
    )
    parser.add_argument(
        "--host",
        dest="bindAddress",
        help="Hostname address to bind the server to.",
    )
    parser.add_argument(
        "-j",
        "--jobs",
        type=int,
        dest="jobs",
        help="Deprecated. Just for backcompatibility issues. Overrides -S, -L and -w and has the same effect as:  -S 1 -L {jobs} -w 0",
    )
    parser.add_argument(
        "-s",
        "--servers",
        type=int,
        dest="servers",
        help="The number of inference servers to be run. Each server will load a whole new inference system.",
    )
    parser.add_argument(
        "-L",
        "--listeners",
        type=int,
        dest="listeners",
        help="Number of gRPC listeners that a server will load. All listeners share the same inference server",
    )
    parser.add_argument(
        "-w",
        "--workers",
        type=int,
        dest="workers",
        help="The number of workers that a single listener can use to resolve a single request.",
    )
    parser.add_argument(
        "-v",
        "--verbose",
        type=str,
        choices=LoggerService.getLogLevelOptions(),
        help="Log levels. By default reads env variable LOG_LEVEL.",
    )
    parser.add_argument(
        "-D",
        "--decoding-type",
        type=str,
        dest="decoding_type",
        choices=DecodingType._member_names_,
        help="Perform Decoding for each chunk (Local) or for all chunks (Global)",
    )
    parser.add_argument(
        "--lm-algorithm",
        type=str,
        dest="lm_algorithm",
        choices=["viterbi", "kenlm"],
        help="Type of algorithm for language model decoding.",
    )
    parser.add_argument(
        "--lm-lexicon",
        type=str,
        dest="lexicon",
        help="Lexicon for language model.",
    )
    parser.add_argument(
        "--lm-model",
        type=str,
        dest="lm_model",
        help="Path to the language model file.",
    )
    parser.add_argument(
        "-C", "--config", dest="config", help="Path to the asr4 config file"
    )
    parser.add_argument(
        "--lm_weight",
        dest="lm_weight",
        type=float,
        help="Language Model weight for KenLM",
    )
    parser.add_argument(
        "--word_score",
        dest="word_score",
        type=float,
        help="Word score (penalty) Weight for KenLM",
    )
    parser.add_argument(
        "--sil_score", dest="sil_score", type=float, help="Silence weight for KenLM"
    )
    return parser.parse_args(args)


def setDefaultBindAddress(args, config):
    config["global"].setdefault("host", "[::]")
    config["global"].setdefault("port", 50051)
    args.bindAddress = f"{config['global']['host']}:{config['global']['port']}"
    del config["global"]["host"]
    del config["global"]["port"]


def TomlConfigurationOverride(args: argparse.Namespace) -> argparse.Namespace:
    config_file = args.config or "asr4_config.toml"
    args.language = args.language or Language.EN_US.value

    if os.path.exists(config_file):
        config = toml.load(config_file)
        config.setdefault("global", {})
        setDefaultBindAddress(args, config)

=======
class Asr4ArgParser:
    def __init__(self, argv):
        self.argv = argv

    def getArgs(self) -> argparse.Namespace:
        args = Asr4ArgParser.fixNumberOfJobs(Asr4ArgParser.parseArguments(self.argv))
        args = Asr4ArgParser.replaceUndefinedWithEnvVariables(args)
        args = Asr4ArgParser.replaceUndefinedWithConfigFile(args)
        args = Asr4ArgParser.replaceUndefinedWithDefaultValues(args)
        args = Asr4ArgParser.checkArgsRequired(args)
        return args

    def parseArguments(args: list) -> argparse.Namespace:
        parser = argparse.ArgumentParser(description="Python ASR4 Server")
        parser.add_argument(
            "-m",
            "--model-path",
            dest="model",
            help="Path to the model file.",
        )
        parser.add_argument(
            "-d",
            "--dictionary-path",
            dest="vocabulary",
            help="Path to the model's dictionary file, containing all the possible outputs from the model.",
        )
        parser.add_argument(
            "-l",
            "--language",
            dest="language",
            choices=[l.value.lower() for l in Language],
            type=str.lower,
            help="Language of the recognizer service.",
        )
        parser.add_argument(
            "-f",
            "--formatter-model-path",
            dest="formatter",
            help="Path to the formatter model file.",
        )
        parser.add_argument(
            "-g",
            "--gpu",
            dest="gpu",
            action="store_true",
            help="Whether to use GPU instead of CPU",
        )
        parser.add_argument(
            "--host",
            dest="bindAddress",
            help="Hostname address to bind the server to.",
        )
        parser.add_argument(
            "-j",
            "--jobs",
            type=int,
            dest="jobs",
            help="Deprecated. Just for backcompatibility issues. Overrides -S, -L and -w and has the same effect as:  -S 1 -L {jobs} -w 0",
        )
        parser.add_argument(
            "-s",
            "--servers",
            type=int,
            dest="servers",
            help="The number of inference servers to be run. Each server will load a whole new inference system.",
        )
        parser.add_argument(
            "-L",
            "--listeners",
            type=int,
            dest="listeners",
            help="Number of gRPC listeners that a server will load. All listeners share the same inference server",
        )
        parser.add_argument(
            "-w",
            "--workers",
            type=int,
            dest="workers",
            help="The number of workers that a single listener can use to resolve a single request.",
        )
        parser.add_argument(
            "-v",
            "--verbose",
            type=str,
            choices=LoggerService.getLogLevelOptions(),
            help="Log levels. By default reads env variable LOG_LEVEL.",
        )
        parser.add_argument(
            "-D",
            "--decoding-type",
            type=str,
            dest="decoding_type",
            choices=DecodingType._member_names_,
            help="Perform Decoding for each chunk (Local) or for all chunks (Global)",
        )
        parser.add_argument(
            "--lm-algorithm",
            type=str,
            dest="lm_algorithm",
            choices=["viterbi", "kenlm"],
            help="Type of algorithm for language model decoding.",
        )
        parser.add_argument(
            "--lm-lexicon",
            type=str,
            dest="lexicon",
            help="Lexicon for language model.",
        )
        parser.add_argument(
            "--lm-model",
            type=str,
            dest="lm_model",
            help="Path to the language model file.",
        )
        parser.add_argument(
            "-C", "--config", dest="config", help="Path to the asr4 config file"
        )
        parser.add_argument(
            "--lm_weight",
            dest="lm_weight",
            type=float,
            help="Language Model weight for KenLM",
        )
        parser.add_argument(
            "--word_score",
            dest="word_score",
            type=float,
            help="Word score (penalty) Weight for KenLM",
        )
        parser.add_argument(
            "--sil_score", dest="sil_score", type=float, help="Silence weight for KenLM"
        )
        return parser.parse_args(args)

    def fixNumberOfJobs(args):
        if args.jobs is not None:
            args.servers = 1
            args.workers = 0
            args.listeners = args.jobs
        return args

    def replaceUndefinedWithEnvVariables(
        args: argparse.Namespace,
    ) -> argparse.Namespace:
        args.verbose = args.verbose or os.environ.get(
            "LOG_LEVEL", LoggerService.getDefaultLogLevel()
        )
        args.gpu = args.gpu or os.environ.get("ASR4_GPU")
        args.servers = args.servers or os.environ.get("ASR4_SERVERS")
        args.listeners = args.listeners or os.environ.get("ASR4_LISTENERS")
        args.workers = args.workers or os.environ.get("ASR4_WORKERS")
        args.decoding_type = args.decoding_type or os.environ.get("ASR4_DECODING_TYPE")
        args.lm_algorithm = args.lm_algorithm or os.environ.get("ASR4_LM_ALGORITHM")
        args.lm_weight = args.lm_weight or os.environ.get("ASR4_LM_WEIGHT")
        args.word_score = args.word_score or os.environ.get("ASR4_WORD_SCORE")
        args.sil_score = args.sil_score or os.environ.get("ASR4_SIL_SCORE")
        if os.environ.get("ASR4_HOST") and os.environ.get("ASR4_PORT"):
            args.bindAddress = (
                f"{os.environ.get('ASR4_HOST')}:{os.environ.get('ASR4_PORT')}"
            )
        return args

    def replaceUndefinedWithConfigFile(args: argparse.Namespace) -> argparse.Namespace:
        configFile = args.config or "asr4_config.toml"
        args.language = args.language or Language.EN_US.value
        if os.path.exists(configFile):
            config = toml.load(configFile)
            config.setdefault("global", {})
            args = Asr4ArgParser.fillArgsFromTomlFile(args, config)
        return args

    def fillArgsFromTomlFile(args: argparse.Namespace, config):
        if not args.bindAddress:
            if config["global"].setdefault("host") and config["global"].setdefault(
                "port"
            ):
                args.bindAddress = (
                    f"{config['global']['host']}:{config['global']['port']}"
                )
                del config["global"]["host"]
                del config["global"]["port"]
>>>>>>> 7ed91c87
        for k, v in config["global"].items():
            setattr(args, k, getattr(args, k, None) or v)
        if args.language.lower() in config:
            for k, v in config[args.language.lower()].items():
                setattr(args, k, getattr(args, k, None) or v)
        return args

    def replaceUndefinedWithDefaultValues(
        args: argparse.Namespace,
    ) -> argparse.Namespace:
        args.bindAddress = args.bindAddress or "[::]:50051"
        args.gpu = bool(args.gpu or False)
        args.servers = int(args.servers or 1)
        args.listeners = int(args.listeners or 1)
        args.workers = int(args.workers or 2)
        args.decoding_type = args.decoding_type or "GLOBAL"
        args.lm_algorithm = args.lm_algorithm or "viterbi"
        args.lm_weight = float(args.lm_weight or 0.2)
        args.word_score = float(args.word_score or -1)
        args.sil_score = float(args.sil_score or 0)
        return args

    def checkArgsRequired(args: argparse.Namespace) -> argparse.Namespace:
        if not args.model:
            (
                cpu_dict_path,
                cpu_model_path,
                gpu_dict_path,
                gpu_model_path,
                standard_dict_path,
                standard_model_path,
            ) = Asr4ArgParser.setStandardModelPaths(args)
            Asr4ArgParser.constructModelPaths(
                args,
                cpu_dict_path,
                cpu_model_path,
                gpu_dict_path,
                gpu_model_path,
                standard_dict_path,
                standard_model_path,
            )

            if not (args.model or args.vocabulary):
                raise ValueError(
                    "No model/dict was specified and it couldn't be found on the standard paths/naming"
                )

        if args.lm_algorithm == "kenlm" and not (args.lm_model or args.lexicon):
            (
                lm_lexicon_path,
                lm_model_path,
                lm_version_lexicon_path,
                lm_version_model_path,
            ) = Asr4ArgParser.setStandardLMPaths(args)
            Asr4ArgParser.constructLMPaths(
                args,
                lm_lexicon_path,
                lm_model_path,
                lm_version_lexicon_path,
                lm_version_model_path,
            )

        return args

    def setStandardLMPaths(args):
        lm_model_path = f"asr4-{args.language.lower()}-lm.bin"
        lm_lexicon_path = f"asr4-{args.language.lower()}-lm.lexicon.txt"
        lm_version_model_path = f"asr4-{args.language.lower()}-lm-{args.lm_version}.bin"
        lm_version_lexicon_path = (
            f"asr4-{args.language.lower()}-lm-{args.lm_version}.lexicon.txt"
        )
        return (
            lm_lexicon_path,
            lm_model_path,
            lm_version_lexicon_path,
            lm_version_model_path,
        )

    def constructLMPaths(
        args,
        lm_lexicon_path,
        lm_model_path,
        lm_version_lexicon_path,
        lm_version_model_path,
    ):
        if os.path.exists(lm_model_path) and os.path.exists(lm_lexicon_path):
            args.lm_model = lm_model_path
            args.lexicon = lm_lexicon_path
        elif os.path.exists(lm_version_model_path) and os.path.exists(
            lm_version_lexicon_path
        ):
            args.lm_model = lm_version_model_path
            args.lexicon = lm_version_lexicon_path
        if args.lm_algorithm == "kenlm" and not (args.lm_model or args.lexicon):
            raise ValueError(
                "KenLM Language was specified but no Lexicon/LM could be found on the standards path naming"
            )

    def setStandardModelPaths(args):
        standard_model_path = f"asr4-{args.language.lower()}.onnx"
        standard_dict_path = "dict.ltr.txt"
        gpu_model_path = f"asr4-{args.language.lower()}-{args.gpu_version}.onnx"
        gpu_dict_path = f"asr4-{args.language.lower()}-{args.gpu_version}.dict.ltr.txt"
        cpu_model_path = f"asr4-{args.language.lower()}-{args.cpu_version}.onnx"
        cpu_dict_path = f"asr4-{args.language.lower()}-{args.cpu_version}.dict.ltr.txt"
        return (
            cpu_dict_path,
            cpu_model_path,
            gpu_dict_path,
            gpu_model_path,
            standard_dict_path,
            standard_model_path,
        )

    def constructModelPaths(
        args,
        cpu_dict_path,
        cpu_model_path,
        gpu_dict_path,
        gpu_model_path,
        standard_dict_path,
        standard_model_path,
    ):
        if os.path.exists(standard_model_path) and os.path.exists(standard_dict_path):
            args.model = standard_model_path
            args.vocabulary = standard_dict_path
        elif (
            args.gpu
            and os.path.exists(gpu_model_path)
            and os.path.exists(gpu_dict_path)
        ):
            args.model = gpu_model_path
            args.vocabulary = gpu_dict_path
        elif os.path.exists(cpu_model_path) and os.path.exists(cpu_dict_path):
            args.model = cpu_model_path
            args.vocabulary = cpu_dict_path


if __name__ == "__main__":
    main()<|MERGE_RESOLUTION|>--- conflicted
+++ resolved
@@ -34,157 +34,6 @@
     for server in servers:
         server.join()
 
-
-<<<<<<< HEAD
-def _parseArguments(args: list) -> argparse.Namespace:
-    parser = argparse.ArgumentParser(description="Python ASR4 Server")
-    parser.add_argument(
-        "-m",
-        "--model-path",
-        dest="model",
-        help="Path to the model file.",
-    )
-    parser.add_argument(
-        "-d",
-        "--dictionary-path",
-        dest="vocabulary",
-        help="Path to the model's dictionary file, containing all the possible outputs from the model.",
-    )
-    parser.add_argument(
-        "-l",
-        "--language",
-        dest="language",
-        choices=[l.value.lower() for l in Language],
-        type=str.lower,
-        help="Language of the recognizer service.",
-    )
-    parser.add_argument(
-        "-f",
-        "--formatter-model-path",
-        dest="formatter",
-        help="Path to the formatter model file.",
-    )
-    parser.add_argument(
-        "-W",
-        "--subwords",
-        dest="subwords",
-        default=False,
-        action="store_true",
-        help="The final words have to be constructed from word-pieces",
-    )
-    parser.add_argument(
-        "-g",
-        "--gpu",
-        dest="gpu",
-        action="store_true",
-        help="Whether to use GPU instead of CPU",
-    )
-    parser.add_argument(
-        "--host",
-        dest="bindAddress",
-        help="Hostname address to bind the server to.",
-    )
-    parser.add_argument(
-        "-j",
-        "--jobs",
-        type=int,
-        dest="jobs",
-        help="Deprecated. Just for backcompatibility issues. Overrides -S, -L and -w and has the same effect as:  -S 1 -L {jobs} -w 0",
-    )
-    parser.add_argument(
-        "-s",
-        "--servers",
-        type=int,
-        dest="servers",
-        help="The number of inference servers to be run. Each server will load a whole new inference system.",
-    )
-    parser.add_argument(
-        "-L",
-        "--listeners",
-        type=int,
-        dest="listeners",
-        help="Number of gRPC listeners that a server will load. All listeners share the same inference server",
-    )
-    parser.add_argument(
-        "-w",
-        "--workers",
-        type=int,
-        dest="workers",
-        help="The number of workers that a single listener can use to resolve a single request.",
-    )
-    parser.add_argument(
-        "-v",
-        "--verbose",
-        type=str,
-        choices=LoggerService.getLogLevelOptions(),
-        help="Log levels. By default reads env variable LOG_LEVEL.",
-    )
-    parser.add_argument(
-        "-D",
-        "--decoding-type",
-        type=str,
-        dest="decoding_type",
-        choices=DecodingType._member_names_,
-        help="Perform Decoding for each chunk (Local) or for all chunks (Global)",
-    )
-    parser.add_argument(
-        "--lm-algorithm",
-        type=str,
-        dest="lm_algorithm",
-        choices=["viterbi", "kenlm"],
-        help="Type of algorithm for language model decoding.",
-    )
-    parser.add_argument(
-        "--lm-lexicon",
-        type=str,
-        dest="lexicon",
-        help="Lexicon for language model.",
-    )
-    parser.add_argument(
-        "--lm-model",
-        type=str,
-        dest="lm_model",
-        help="Path to the language model file.",
-    )
-    parser.add_argument(
-        "-C", "--config", dest="config", help="Path to the asr4 config file"
-    )
-    parser.add_argument(
-        "--lm_weight",
-        dest="lm_weight",
-        type=float,
-        help="Language Model weight for KenLM",
-    )
-    parser.add_argument(
-        "--word_score",
-        dest="word_score",
-        type=float,
-        help="Word score (penalty) Weight for KenLM",
-    )
-    parser.add_argument(
-        "--sil_score", dest="sil_score", type=float, help="Silence weight for KenLM"
-    )
-    return parser.parse_args(args)
-
-
-def setDefaultBindAddress(args, config):
-    config["global"].setdefault("host", "[::]")
-    config["global"].setdefault("port", 50051)
-    args.bindAddress = f"{config['global']['host']}:{config['global']['port']}"
-    del config["global"]["host"]
-    del config["global"]["port"]
-
-
-def TomlConfigurationOverride(args: argparse.Namespace) -> argparse.Namespace:
-    config_file = args.config or "asr4_config.toml"
-    args.language = args.language or Language.EN_US.value
-
-    if os.path.exists(config_file):
-        config = toml.load(config_file)
-        config.setdefault("global", {})
-        setDefaultBindAddress(args, config)
-
-=======
 class Asr4ArgParser:
     def __init__(self, argv):
         self.argv = argv
@@ -224,6 +73,14 @@
             "--formatter-model-path",
             dest="formatter",
             help="Path to the formatter model file.",
+        )
+        parser.add_argument(
+            "-W",
+            "--subwords",
+            dest="subwords",
+            default=False,
+            action="store_true",
+            help="The final words have to be constructed from word-pieces",
         )
         parser.add_argument(
             "-g",
@@ -341,6 +198,7 @@
         args.lm_weight = args.lm_weight or os.environ.get("ASR4_LM_WEIGHT")
         args.word_score = args.word_score or os.environ.get("ASR4_WORD_SCORE")
         args.sil_score = args.sil_score or os.environ.get("ASR4_SIL_SCORE")
+        args.subwords = args.subwords or os.environ.get("ASR4_SUBWORDS")
         if os.environ.get("ASR4_HOST") and os.environ.get("ASR4_PORT"):
             args.bindAddress = (
                 f"{os.environ.get('ASR4_HOST')}:{os.environ.get('ASR4_PORT')}"
@@ -366,7 +224,6 @@
                 )
                 del config["global"]["host"]
                 del config["global"]["port"]
->>>>>>> 7ed91c87
         for k, v in config["global"].items():
             setattr(args, k, getattr(args, k, None) or v)
         if args.language.lower() in config:
@@ -387,6 +244,7 @@
         args.lm_weight = float(args.lm_weight or 0.2)
         args.word_score = float(args.word_score or -1)
         args.sil_score = float(args.sil_score or 0)
+        args.subwords = bool(args.subwords or False)
         return args
 
     def checkArgsRequired(args: argparse.Namespace) -> argparse.Namespace:
