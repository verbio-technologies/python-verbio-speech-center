--- conflicted
+++ resolved
@@ -206,11 +206,8 @@
         args.lm_weight = args.lm_weight or os.environ.get("ASR4_LM_WEIGHT")
         args.word_score = args.word_score or os.environ.get("ASR4_WORD_SCORE")
         args.sil_score = args.sil_score or os.environ.get("ASR4_SIL_SCORE")
-<<<<<<< HEAD
+        args.overlap = args.overlap or os.environ.get("ASR4_OVERLAP")
         args.subwords = args.subwords or os.environ.get("ASR4_SUBWORDS")
-=======
-        args.overlap = args.overlap or os.environ.get("ASR4_OVERLAP")
->>>>>>> 3841c122
         if os.environ.get("ASR4_HOST") and os.environ.get("ASR4_PORT"):
             args.bindAddress = (
                 f"{os.environ.get('ASR4_HOST')}:{os.environ.get('ASR4_PORT')}"
@@ -256,11 +253,8 @@
         args.lm_weight = float(args.lm_weight or 0.2)
         args.word_score = float(args.word_score or -1)
         args.sil_score = float(args.sil_score or 0)
-<<<<<<< HEAD
+        args.overlap = int(args.overlap or 0)
         args.subwords = bool(args.subwords or False)
-=======
-        args.overlap = int(args.overlap or 0)
->>>>>>> 3841c122
         return args
 
     def checkArgsRequired(args: argparse.Namespace) -> argparse.Namespace:
