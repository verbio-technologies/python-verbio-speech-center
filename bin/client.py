--- conflicted
+++ resolved
@@ -126,11 +126,7 @@
             except:
                 raise FileNotFoundError(f"Reference file not found.")
             trn.append(reference + " (" + referenceFile.replace(".txt", "") + ")")
-<<<<<<< HEAD
     trn.append("")
-=======
-            trn.append("")
->>>>>>> 690fd1f5
     return trn
 
 
