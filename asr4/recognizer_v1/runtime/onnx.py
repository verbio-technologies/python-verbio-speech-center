--- conflicted
+++ resolved
@@ -428,17 +428,8 @@
             else torch.from_numpy(y)
         )
         self._session.logger.debug(" - decoding global")
-<<<<<<< HEAD
         decodingOutput = self._decoder.decode(normalized_y)
-        postprocessed_output = self._postprocess(decodingOutput)
-        if enable_formatting:
-            return self._performFormatting(postprocessed_output)
-        else:
-            return postprocessed_output
-=======
-        decoding_output = self._decoder.decode(normalized_y)
-        return self._postprocess(decoding_output, enable_formatting)
->>>>>>> 7b955d17
+        return self._postprocess(decodingOutput, enable_formatting)
 
     def _accumulatePartialDecoding(self, y, chunkLength):
         normalized_y = (
@@ -533,20 +524,13 @@
         wordTimestamps = []
         iterationOverSameChunk = 0
         chunkLength = 0
-        formatted_output = self._postprocess(decoder_result, True)
-        if not formatted_output.sequence:
+        formattedOutput = self._postprocess(decoder_result, True)
+        if not formattedOutput.sequence:
             iterationOverSameChunk += 1
         else:
-<<<<<<< HEAD
-            formattedOutput = self._performFormatting(postprocessed_output)
-            formattedOutputUntilEos, eosPos = self._findEOS(formattedOutput)
-            if eosPos != -1:
+            formattedOutputUntilEos, eos_pos = self._findEOS(formattedOutput)
+            if eos_pos != -1:
                 saveInBufferFrom = formattedOutputUntilEos.wordFrames[-1][-1] + 1
-=======
-            formatted_output_until_eos, eos_pos = self._findEOS(formatted_output)
-            if eos_pos != -1:
-                saveInBufferFrom = formatted_output_until_eos.wordFrames[-1][-1] + 1
->>>>>>> 7b955d17
                 iterationOverSameChunk = 0
                 sequence = formattedOutputUntilEos.sequence
                 score = formattedOutputUntilEos.score
@@ -626,13 +610,8 @@
             wordFrames=self._sumOffsetToFrames(wordFrames, chunkLength),
             wordTimestamps=self._sumOffsetToTimestamps(wordTimestamps, chunkLength),
         )
-<<<<<<< HEAD
         self._session.logger.info(partialDecoding)
         return partialDecoding
-=======
-        self._session.logger.info(partial_decoding)
-        return partial_decoding
->>>>>>> 7b955d17
 
     def _postprocess(
         self,
