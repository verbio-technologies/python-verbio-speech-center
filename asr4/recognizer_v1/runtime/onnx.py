--- conflicted
+++ resolved
@@ -309,27 +309,17 @@
 
     def _decodeTotal(self, y):
         y = np.concatenate(y, axis=1)
-<<<<<<< HEAD
-        if self._session.lm_algorithm == "viterbi":
-            normalized_y = F.softmax(torch.from_numpy(y), dim=2)
-        else:
-            normalized_y = F.softmax(torch.from_numpy(y), dim=2).numpy()
-        return self._decoder.decode(normalized_y)
-
-    def _decodePartial(self, label_sequences, scores, timesteps, yi):
-        if self._session.lm_algorithm == "viterbi":
-            normalized_y = F.softmax(torch.from_numpy(yi[0]), dim=2)
-        else:
-            normalized_y = F.softmax(torch.from_numpy(y), dim=2).numpy()
-=======
         normalized_y = F.softmax(torch.from_numpy(y), dim=2)
+        if self._session.lm_algorithm != "viterbi":
+            normalized_y = normalized_y.numpy()
         self._session.logger.debug(" - decoding global")
         return self._decoder.decode(normalized_y)
 
     def _decodePartial(self, label_sequences, scores, timesteps, yi):
         normalized_y = F.softmax(torch.from_numpy(yi[0]), dim=2)
+        if self._session.lm_algorithm != "viterbi":
+            normalized_y = normalized_y.numpy()
         self._session.logger.debug(" - decoding partial")
->>>>>>> c279c7b2
         decoded_part = self._decoder.decode(normalized_y)
         label_sequences += decoded_part.label_sequences[0][0]
         scores += [decoded_part.scores[0][0]]
