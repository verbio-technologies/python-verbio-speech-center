--- conflicted
+++ resolved
@@ -199,7 +199,6 @@
             raise ValueError("Recognition Model inputs list cannot be empty!")
         self._session = session
         self._inputName = self._session.get_inputs_names()[0]
-<<<<<<< HEAD
         self.logger = logging.getLogger("ASR4")
 
         if self._session.lm_algorithm == "viterbi":
