import abc
import logging
import soxr
import numpy as np
import numpy.typing as npt
from difflib import SequenceMatcher
import torch
import torch.nn.functional as F

import onnx
import onnxruntime
import onnxruntime.quantization
from enum import Enum

from onnxruntime.capi.onnxruntime_pybind11_state import SessionOptions
from onnxruntime.quantization.quant_utils import (
    TENSOR_NAME_QUANT_SUFFIX,
    type_to_name,
    model_has_infer_metadata,
)

from typing import Any, Dict, List, NamedTuple, Optional, Union
from asr4.recognizer_v1.runtime.base import Runtime

from asr4.recognizer_v1.runtime.w2l_decoder import _DecodeResult

MODEL_QUANTIZATION_PRECISION = "INT8"


class DecodingType(Enum):
    GLOBAL = 1
    LOCAL = 2


class OnnxRuntimeResult(NamedTuple):
    sequence: str
    score: float


class Session(abc.ABC):
    def __init__(
        self,
        _path_or_bytes: Union[str, bytes],
        **kwargs,
    ) -> None:
        pass

    def run(
        self,
        _output_names: Optional[List[str]],
        _input_feed: Dict[str, Any],
        **kwargs,
    ) -> List[np.ndarray]:
        raise NotImplementedError()

    def get_inputs_names(self) -> List[str]:
        raise NotImplementedError()

    def getInputsShapes(self) -> List[List[Union[int, str]]]:
        return [input.shape for input in self._session.get_inputs()]

    def isModelShapeStatic(self) -> bool:
        if not hasattr(self, "_session"):
            return False
        shapes = self.getInputsShapes()
        if not shapes:
            return False
        for shape in shapes:
            if len(shape) == 1 and isinstance(shape[0], str):
                return False
            if len(shape) > 1 and any([isinstance(d, str) for d in shape[1:]]):
                return False
        return True


class OnnxSession(Session):
    def __init__(self, path_or_bytes: Union[str, bytes], **kwargs) -> None:
        super().__init__(path_or_bytes)
        self.logger = logging.getLogger("ASR4")
        self.__checkModelWeightPrecision(path_or_bytes)
        self._session = onnxruntime.InferenceSession(
            path_or_bytes,
            sess_options=self.__getSessionOptions(**kwargs),
            providers=kwargs.pop("providers", ["CPUExecutionProvider"]),
            provider_options=kwargs.get("provider_options"),
            **kwargs,
        )
        self.decoding_type = kwargs.pop("decoding_type", DecodingType["GLOBAL"])

    def __getSessionOptions(self, **kwargs) -> SessionOptions:
        session_options = OnnxSession._createSessionOptions(**kwargs)
        self.logger.info(
            f"intra operation number of threads: {session_options.intra_op_num_threads}"
        )
        self.logger.info(
            f"inter operation number of threads: {session_options.inter_op_num_threads}"
        )
        return session_options

    @staticmethod
    def _createSessionOptions(**kwargs) -> SessionOptions:
        options = SessionOptions()
        options.intra_op_num_threads = kwargs.pop("number_of_workers", 0)
        options.inter_op_num_threads = 0 if options.intra_op_num_threads == 0 else 1
        return options

    def __checkModelWeightPrecision(self, path_or_bytes: Union[str, bytes]) -> None:
        model = onnx.load(path_or_bytes)
        if model_has_infer_metadata(model):
            precision = self.__getQuantizationPrecision(model)
            if not precision:
                self.logger.warning(
                    f"Model Quantization Error: expected '{MODEL_QUANTIZATION_PRECISION}' but retrieved 'FLOAT16' weight precision"
                )
            elif precision != MODEL_QUANTIZATION_PRECISION:
                self.logger.warning(
                    f"Model Quantization Error: expected '{MODEL_QUANTIZATION_PRECISION}' but retrieved '{precision}' weight precision"
                )
            else:
                self.logger.info(f"Model quantized - weight precision: '{precision}'")
        else:
            self.logger.warning("Model not quantized - weight precision: 'FLOAT32'")

    def __getQuantizationPrecision(self, model: onnx.ModelProto) -> Optional[str]:
        for node in model.graph.initializer:
            if node.name.endswith(TENSOR_NAME_QUANT_SUFFIX):
                return type_to_name[node.data_type]
        return None

    def run(
        self,
        output_names: Optional[List[str]],
        input_feed: Dict[str, Any],
        **kwargs,
    ) -> List[np.ndarray]:
        return self._session.run(output_names, input_feed, kwargs.get("run_options"))

    def get_inputs_names(self) -> List[str]:
        return [input.name for input in self._session.get_inputs()]


class OnnxRuntime(Runtime):
    DEFAULT_VOCABULARY: List[str] = [
        "<s>",
        "<pad>",
        "</s>",
        "<unk>",
        "|",
        "e",
        "t",
        "o",
        "a",
        "i",
        "n",
        "h",
        "s",
        "r",
        "l",
        "d",
        "u",
        "y",
        "w",
        "m",
        "c",
        "g",
        "f",
        "p",
        "b",
        "k",
        "'",
        "v",
        "j",
        "x",
        "q",
        "z",
    ]

    def __init__(
        self,
        session: Session,
        vocabulary: List[str] = DEFAULT_VOCABULARY,
        lmFile: Optional[str] = None,
        lexicon: Optional[str] = None,
        lmAlgorithm: str = "viterbi",
        lm_weight: Optional[float] = 0.2,
        word_score: Optional[float] = -1,
        sil_score: Optional[float] = 0.0,
    ) -> None:
        if not session.get_inputs_names():
            raise ValueError("Recognition Model inputs list cannot be empty!")
        self._session = session
        self._inputName = self._session.get_inputs_names()[0]
        self._initializeDecoder(
            vocabulary, lmFile, lexicon, lmAlgorithm, lm_weight, word_score, sil_score
        )

    def _initializeDecoder(
        self,
        vocabulary: List[str],
        lmFile: Optional[str],
        lexicon: Optional[str],
        lmAlgorithm: str,
        lm_weight: Optional[float],
        word_score: Optional[float],
        sil_score: Optional[float],
    ) -> None:
        self.lmAlgorithm = lmAlgorithm
        if lmAlgorithm == "viterbi":
            self._session.logger.debug(f" Using Viterbi algorithm for decoding")
            import simple_ctc

            self._decoder = simple_ctc.BeamSearchDecoder(
                vocabulary,
                cutoff_top_n=32,
                cutoff_prob=0.8,
                beam_size=8,
                blank_id=0,
                is_nll=False,
            )
        elif lmAlgorithm == "kenlm":
            self._session.logger.debug(f" Using KenLM algorithm for decoding")
            from asr4.recognizer_v1.runtime.w2l_decoder import W2lKenLMDecoder

            self._decoder = W2lKenLMDecoder(
                vocabulary, lmFile, lexicon, lm_weight, word_score, sil_score
            )
        else:
            raise ValueError(
                f"Language Model algorithm should be either 'viterbi' or 'kenlm' but '{lmAlgorithm}' was found."
            )

    def run(self, input: bytes, sample_rate_hz: int) -> OnnxRuntimeResult:
        if not input:
            raise ValueError("Input audio cannot be empty!")
        x = self._preprocess(input, sample_rate_hz)
        y = self._runOnnxruntimeSession(x)
        self._session.logger.debug(" - postprocess")
        return self._postprocess(y)

    def _preprocess(self, input: bytes, sample_rate_hz: int) -> torch.Tensor:
        self._session.logger.debug(f" - preprocess audio of length {len(input)}")
        x = np.frombuffer(input, dtype=np.int16)
        try:
            y = soxr.resample(x, sample_rate_hz, 16000)
        except:
            raise ValueError(f"Invalid audio sample rate: '{sample_rate_hz}'")
        x = y.astype(np.float32)
        if self._session.isModelShapeStatic():
            self._session.logger.debug(" - split chunks")
            x = self._convertToFixedSizeMatrix(
                x, self._session._session._inputs_meta[0].shape[1]
            )
        x = torch.from_numpy(x.copy())
        x = torch.unsqueeze(x, 0)
        with torch.no_grad():
            x = F.layer_norm(x, x.shape)
        return x

    @staticmethod
    def _convertToFixedSizeMatrix(audio: npt.NDArray[np.float32], width: int):
        # Note that 800 frames are 50ms
<<<<<<< HEAD
        # return MatrixOperations(window=width, overlap=0).splitIntoOverlappingChunks(
        #     audio
        # )
        result = MatrixOperations(
            window=width, overlap=48000
        ).splitIntoOverlappingChunks(audio)
        return result
=======
        return MatrixOperations(window=width, overlap=48000).splitIntoOverlappingChunks(
        #return MatrixOperations(window=width, overlap=0).splitIntoOverlappingChunks(
            audio
        )
>>>>>>> 4f6771c4

    def _runOnnxruntimeSession(self, input: torch.Tensor) -> _DecodeResult:
        self._session.logger.debug(f" - softmax")
        if len(input.shape) == 2:
            y = self._session.run(None, {self._inputName: input.numpy()})
            return self._decodeTotal(y)
        else:
            return self._batchDecode(input)

    def _batchDecode(self, input):
        decoding_type = getattr(self._session, "decoding_type", DecodingType.GLOBAL)

        total_probs = []
        label_sequences = []
        scores = []
        timesteps = []
        if self.lmAlgorithm != "kenlm":
            previous_chunk = []
        else:
            previous_chunk = ''

        for i in range(input.shape[1]):
            frame_probs = self._session.run(
                None, {self._inputName: input[:, i, :].numpy()}
            )
            if decoding_type == DecodingType.GLOBAL:
                total_probs += frame_probs
            else:
                label_sequences, scores, timesteps, current_chunk = self._decodePartial(
                    label_sequences, scores, timesteps, frame_probs, previous_chunk
                )
                previous_chunk = current_chunk
                print('previous_chunk set: ', previous_chunk)
        if decoding_type == DecodingType.GLOBAL:
            return self._decodeTotal(total_probs)
        else:
            return _DecodeResult(
                label_sequences=[[label_sequences]],
                scores=[scores],
                timesteps=timesteps,
            )

    def _decodeTotal(self, y):
        y = np.concatenate(y, axis=1)
        normalized_y = (
            F.softmax(torch.from_numpy(y), dim=2)
            if self.lmAlgorithm == "viterbi"
            else torch.from_numpy(y)
        )
        self._session.logger.debug(" - decoding global")
        return self._decoder.decode(normalized_y)


    def print_human_readable(self, list_of_chars):
        return ''.join(list_of_chars).replace('|',' ')

    def convert_to_words(self, list_of_chars):
        temp_string = ''.join(list_of_chars).replace('|',' ')
        return temp_string.split()

    #@staticmethod
    def solve_chunk_overlap_naive(self, first_chunk, second_chunk, accumulation):
        print('accumulation state: ', accumulation)
        first_chunk = self.convert_to_words(first_chunk)
        second_chunk = self.convert_to_words(second_chunk)

        match = SequenceMatcher(None, first_chunk[::-1], second_chunk[::-1]).find_longest_match(0, len(first_chunk), 0, len(second_chunk))
        #comparison is done on reversed sequences, we need to correct indices next
        corrected_match_a = len(first_chunk)-(match.a+match.size)
        corrected_match_b = len(second_chunk)-(match.b+match.size)

        left_context = first_chunk[:corrected_match_a]
        agreed = first_chunk[corrected_match_a:corrected_match_a + match.size]
        right_context = second_chunk[corrected_match_b+match.size:]
        print('l:', left_context)
        print('a:', agreed)
        print('r:', right_context)

        # there's no match
        if agreed == [] or agreed == '':
            # because it is the first chunk
            if accumulation == []: 
                chunk = first_chunk+second_chunk
                print('c:', chunk)
                print('overwrite: ', accumulation[-len(right_context):])
                accumulation[-len(first_chunk):] = chunk
                print('inserted: ', accumulation)
            # because there's a silence o sth else
            else:

                # just append the second chunk
                if len(second_chunk) >= 3:
                    accumulation += second_chunk
                    print('inserted after no match: ', accumulation)

                # possibly noisy chunk
                else:
                    print('*** missing something?')

        
        # there's a match
        else:
            if right_context != []:

                if len(agreed) <= 2:
                    accumulation += second_chunk
                    print('short match: ', accumulation)


                else:
                    # stitching chunks together
                    chunk = agreed+right_context
                    substitution_point = len(first_chunk)-corrected_match_a
                    print('c:', chunk, substitution_point)
                    print('insert in: ', accumulation[:-substitution_point])

                    accumulation[-substitution_point:] = chunk
                    print('inserted: ', accumulation)





    def _decodePartial(self, label_sequences, scores, timesteps, yi, previous_chunk):

        normalized_y = F.softmax(torch.from_numpy(yi[0]), dim=2)
        self._session.logger.debug(" - decoding partial")
        decoded_part = self._decoder.decode(normalized_y)
        print('-->', decoded_part.label_sequences[0][0])
        #if len(label_sequences) > 0 and self.lmAlgorithm == "kenlm":
        #    label_sequences += " "
        current_chunk = decoded_part.label_sequences[0][0]
        self.solve_chunk_overlap_naive(previous_chunk, current_chunk, label_sequences)
        #label_sequences += decoded_part.label_sequences[0][0]
        scores += [decoded_part.scores[0][0]]
        timesteps += [decoded_part.timesteps]

        return label_sequences, scores, timesteps, current_chunk

    def _postprocess(self, output: _DecodeResult) -> OnnxRuntimeResult:
        sequence = (
            " ".join(output.label_sequences[0][0])
            .replace("|", " ")
            .replace("<s>", "")
            .replace("</s>", "")
            .replace("<pad>", "")
            .strip()
        )
        if self.lmAlgorithm == "viterbi":
            score = 1 / np.exp(output.scores[0][0]) if output.scores[0][0] else 0.0
        else:
            score = output.scores[0][0]
        return OnnxRuntimeResult(
            sequence=sequence,
            score=score,
        )


class MatrixOperations:
    def __init__(self, window=160000, overlap=800) -> None:
        self.window = window
        self.overlap = overlap
        self._setCorrectDimensions()

    def splitIntoOverlappingChunks(self, audio: npt.NDArray[np.float32]):
        overlap_size = self.window - self.overlap
        num_chunks = int(np.ceil((audio.shape[0]) / overlap_size))
        result = np.zeros((num_chunks, self.window), dtype=np.float32)

        # Iterate over the chunks
        for i in range(num_chunks):
            # Calculate the start and end indices for the current chunk
            start_idx = i * overlap_size
            end_idx = start_idx + self.window

            # Extract the current chunk from the input array
            chunk = audio[start_idx:end_idx]

            if i == (num_chunks - 1) and self.overlap >= chunk.shape[0]:
                # Delete last row as it has no information
                result = result[:-1, :]
            else:
                # Store the chunk in the result array
                result[i, : chunk.shape[0]] = chunk

        return result

    def _setCorrectDimensions(self):
        assert (
            self.overlap <= self.window and self.window
        ), "Cannot split into overlapping chunks if overlap is bigger than window"<|MERGE_RESOLUTION|>--- conflicted
+++ resolved
@@ -259,20 +259,10 @@
     @staticmethod
     def _convertToFixedSizeMatrix(audio: npt.NDArray[np.float32], width: int):
         # Note that 800 frames are 50ms
-<<<<<<< HEAD
-        # return MatrixOperations(window=width, overlap=0).splitIntoOverlappingChunks(
-        #     audio
-        # )
-        result = MatrixOperations(
-            window=width, overlap=48000
-        ).splitIntoOverlappingChunks(audio)
-        return result
-=======
         return MatrixOperations(window=width, overlap=48000).splitIntoOverlappingChunks(
         #return MatrixOperations(window=width, overlap=0).splitIntoOverlappingChunks(
             audio
         )
->>>>>>> 4f6771c4
 
     def _runOnnxruntimeSession(self, input: torch.Tensor) -> _DecodeResult:
         self._session.logger.debug(f" - softmax")
