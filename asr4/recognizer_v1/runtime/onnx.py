--- conflicted
+++ resolved
@@ -376,26 +376,6 @@
                 wordFrames += self._sumOffsetToFrames(
                     partialResult.wordsFrames, totalChunkLength
                 )
-<<<<<<< HEAD
-                partialDecodingTotal.append(partial_decoding)
-                self._session.logger.trace(partial_decoding)
-                # yield(partial_decoding)
-                if saveInBufferFrom > -1:
-                    accumulated_probs = np.concatenate(accumulated_probs, axis=1)
-                    accumulated_probs = [
-                        np.array([accumulated_probs[0][saveInBufferFrom:]])
-                    ]
-                else:
-                    accumulated_probs = []
-                totalChunkLength += chunkLength
-
-        if self.decoding_type == DecodingType.GLOBAL:
-            return self._decodeTotal(total_probs, enable_formatting)
-
-        elif self.decoding_type == DecodingType.LOCAL and self.local_formatting:
-            partialDecodingTotal.append(
-                self._runAccumulatedLastChunk(accumulated_probs, totalChunkLength)
-=======
                 wordTimestamps += self._sumOffsetToTimestamps(
                     partialResult.timesteps, totalChunkLength
                 )
@@ -412,7 +392,6 @@
             self._session.logger.debug(f" - softmax")
             frameProbs = self._session.run(
                 None, {self._inputName: input[:, i, :].numpy()}
->>>>>>> 2ba3a676
             )
             if i > 0:
                 accumulatedProbs += frameProbs
@@ -631,13 +610,8 @@
             wordFrames=self._sumOffsetToFrames(wordFrames, chunkLength),
             wordTimestamps=self._sumOffsetToTimestamps(wordTimestamps, chunkLength),
         )
-<<<<<<< HEAD
-        self._session.logger.trace(partial_decoding)
-        return partial_decoding
-=======
         self._session.logger.debug(partialDecoding)
         return partialDecoding
->>>>>>> 2ba3a676
 
     def _postprocess(
         self,
