--- conflicted
+++ resolved
@@ -182,25 +182,18 @@
         lmFile: Optional[str] = None,
         lexicon: Optional[str] = None,
         lmAlgorithm: str = "viterbi",
-<<<<<<< HEAD
-        subwords: bool = False,
-=======
         lm_weight: Optional[float] = 0.2,
         word_score: Optional[float] = -1,
         sil_score: Optional[float] = 0.0,
->>>>>>> 222023bb
+        subwords: bool = False
     ) -> None:
         if not session.get_inputs_names():
             raise ValueError("Recognition Model inputs list cannot be empty!")
         self._session = session
         self._inputName = self._session.get_inputs_names()[0]
-<<<<<<< HEAD
-        self._initializeDecoder(vocabulary, lmFile, lexicon, lmAlgorithm, subwords)
-=======
         self._initializeDecoder(
-            vocabulary, lmFile, lexicon, lmAlgorithm, lm_weight, word_score, sil_score
-        )
->>>>>>> 222023bb
+            vocabulary, lmFile, lexicon, lmAlgorithm, lm_weight, word_score, sil_score, subwords
+        )
 
     def _initializeDecoder(
         self,
@@ -208,13 +201,10 @@
         lmFile: Optional[str],
         lexicon: Optional[str],
         lmAlgorithm: str,
-<<<<<<< HEAD
-        subwords: bool = False,
-=======
         lm_weight: Optional[float],
         word_score: Optional[float],
         sil_score: Optional[float],
->>>>>>> 222023bb
+        subwords: bool = False
     ) -> None:
         self.lmAlgorithm = lmAlgorithm
         if lmAlgorithm == "viterbi":
@@ -232,14 +222,9 @@
         elif lmAlgorithm == "kenlm":
             self._session.logger.debug(f" Using KenLM algorithm for decoding")
             from asr4.recognizer_v1.runtime.w2l_decoder import W2lKenLMDecoder
-
-<<<<<<< HEAD
-            self._decoder = W2lKenLMDecoder(vocabulary, lmFile, lexicon, subwords)
-=======
             self._decoder = W2lKenLMDecoder(
-                vocabulary, lmFile, lexicon, lm_weight, word_score, sil_score
-            )
->>>>>>> 222023bb
+                vocabulary, lmFile, lexicon, lm_weight, word_score, sil_score, subwords
+            )
         else:
             raise ValueError(
                 f"Language Model algorithm should be either 'viterbi' or 'kenlm' but '{lmAlgorithm}' was found."
