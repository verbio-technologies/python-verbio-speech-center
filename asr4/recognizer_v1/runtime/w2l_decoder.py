import torch
import numpy as np
import numpy.typing as npt
from typing import Dict, List, Tuple, Optional
from dataclasses import dataclass, field

from flashlight.lib.text.dictionary import create_word_dict, load_words
from flashlight.lib.text.decoder.kenlm import KenLM
from flashlight.lib.text.decoder import (
    CriterionType,
    LexiconDecoderOptions,
    SmearingMode,
    Trie,
    LexiconDecoder,
    DecodeResult,
)

LEXICON = Dict[str, List[List[str]]]


@dataclass
class _DecodeResult:
    label_sequences: List[List[List[str]]]
    scores: List[List[float]] = field(default_factory=lambda: [[0]])
    timesteps: List[List[List[int]]] = field(default_factory=lambda: [[[]]])


class W2lKenLMDecoder:
    def __init__(
        self,
        vocabulary: List[str],
        lmFile: Optional[str],
        lexicon: Optional[str],
<<<<<<< HEAD
        subwords: bool = False,
=======
        lm_weight: Optional[float],
        word_score: Optional[float],
        sil_score: Optional[float],
>>>>>>> 222023bb
    ) -> None:
        assert (
            lmFile and lexicon
        ), f"If KenLM is used, neither the language model nor the lexicon can be empty!"

        self._nbest = 1

        self._subwords = subwords

        self.blank = (
            vocabulary.index("<ctc_blank>")
            if "<ctc_blank>" in vocabulary
            else vocabulary.index("<s>")
        )
        if "<sep>" in vocabulary:
            self.silence = vocabulary.index("<sep>")
        elif "|" in vocabulary:
            self.silence = vocabulary.index("|")
        else:
            self.silence = vocabulary.index("</s>")

        lexicon = load_words(lexicon)
        self._wordDict = create_word_dict(lexicon)
        lm = KenLM(lmFile, self._wordDict)
        trie = self._initializeTrie(vocabulary, lm, lexicon)

        decoderOpts = LexiconDecoderOptions(
            beam_size=15,
            beam_size_token=len(vocabulary),
            beam_threshold=25.0,
            lm_weight=lm_weight,
            word_score=word_score,
            unk_score=-np.inf,
            sil_score=sil_score,
            log_add=False,
            criterion_type=CriterionType.CTC,
        )

        self._decoder = LexiconDecoder(
            options=decoderOpts,
            trie=trie,
            lm=lm,
            sil_token_idx=self.silence,
            blank_token_idx=self.blank,
            unk_token_idx=self._wordDict.get_index("<unk>"),
            transitions=[],
            is_token_lm=False,
        )

    def _initializeTrie(
        self,
        vocabulary: List[str],
        languageModel: KenLM,
        lexicon: LEXICON,
    ) -> Trie:
        trie = Trie(len(vocabulary), self.silence)
        startState = languageModel.start(False)
        unkWord = vocabulary.index("<unk>")
        for word, spellings in lexicon.items():
            wordIdx = self._wordDict.get_index(word)
            _, score = languageModel.score(startState, wordIdx)
            for spelling in spellings:
                spellingIdxs = [vocabulary.index(token.lower()) for token in spelling]
                assert (
                    unkWord not in spellingIdxs
                ), f"Some tokens in spelling '{spelling}' were unknown: {spellingIdxs}"
                trie.insert(spellingIdxs, wordIdx, score)
        trie.smear(SmearingMode.MAX)
        return trie

    def decode(self, emissions: torch.Tensor):
        B = emissions.shape[0]
        emissions = emissions.numpy()
        allWords, allScores, allTimesteps = [], [], []
        for b in range(B):
            hypothesis = self._decodeLexicon(emissions, b)
            words, scores, timesteps = self._postProcessHypothesis(hypothesis)
            allWords.append(words)
            allScores.append(scores)
            allTimesteps.append(timesteps)
        return _DecodeResult(
            label_sequences=allWords, scores=allScores, timesteps=allTimesteps
        )

    def _decodeLexicon(
        self, emissions: npt.NDArray[np.float32], b: int
    ) -> List[DecodeResult]:
        _, T, N = emissions.shape
        emissionsPtr = emissions.ctypes.data + b * (emissions.strides[0] // 2)
        results = self._decoder.decode(emissionsPtr, T, N)
        return results[: self._nbest]

    @staticmethod
    def process_word_piece(words: list):
        return "".join(words).replace("_", " ").split()

    def _postProcessHypothesis(
        self, hypotesis: List[DecodeResult]
    ) -> Tuple[List[List[str]], List[float], List[List[int]]]:
        words, scores, timesteps = [], [], []
        for result in hypotesis:
            if not getattr(self, "_subwords", False):
                words.append(
                    " ".join(
                        [self._wordDict.get_entry(x) for x in result.words if x >= 0]
                    )
                )
            else:
                words.append(
                    " ".join(
                        self.process_word_piece(
                            [
                                self._wordDict.get_entry(x)
                                for x in result.words
                                if x >= 0
                            ]
                        )
                    )
                )
            scores.append(result.score)
            timesteps.append(self._getTimesteps(result.tokens))
        return (words, scores, timesteps)

    def _getTimesteps(self, tokenIdxs: List[int]) -> List[int]:
        timesteps = []
        for i, tokenIdx in enumerate(tokenIdxs):
            if tokenIdx == self.blank:
                continue
            if i == 0 or tokenIdx != tokenIdxs[i - 1]:
                timesteps.append(i)
        return timesteps<|MERGE_RESOLUTION|>--- conflicted
+++ resolved
@@ -31,13 +31,10 @@
         vocabulary: List[str],
         lmFile: Optional[str],
         lexicon: Optional[str],
-<<<<<<< HEAD
-        subwords: bool = False,
-=======
         lm_weight: Optional[float],
         word_score: Optional[float],
         sil_score: Optional[float],
->>>>>>> 222023bb
+        subwords: bool = False
     ) -> None:
         assert (
             lmFile and lexicon
