--- conflicted
+++ resolved
@@ -8,13 +8,8 @@
     from .loggerService import Logger, LoggerQueue, LoggerService
 except Exception as e:
     print(
-<<<<<<< HEAD
-        "Unable to import runtime moduels, so inference will not be available. (%s)"
-        % str(e)
-=======
         "Unable to import runtime models, so inference will not be available. (%s)"
         % str(e),
->>>>>>> 43792835
     )
 
 from .types import RecognizeRequest
@@ -37,7 +32,7 @@
     from .service import RecognitionServiceConfiguration
     from .server import Server, ServerConfiguration
 except Exception as e:
-    print("Not importing Recognizer Service, will not be available (%s)" % str(e))
+    print("Not importing Recognizer Service, will not be available (%s)", str(e))
 
 __all__ = (
     "SERVICES_NAMES",
@@ -61,6 +56,7 @@
     "add_RecognizerServicer_to_server",
     "Language",
     "RecognizerService",
+    "FormatterFactory",
     "Logger",
     "LoggerQueue",
     "LoggerService",
